--- conflicted
+++ resolved
@@ -15,11 +15,8 @@
   AggressiveEarlyInlining.cpp
   ApplyControlNegations.cpp
   ApplyOpSpecialization.cpp
-<<<<<<< HEAD
+  ArgumentSynthesis.cpp
   AssignIDs.cpp
-=======
-  ArgumentSynthesis.cpp
->>>>>>> a696a681
   BasisConversion.cpp
   CombineQuantumAlloc.cpp
   ConstPropComplex.cpp
