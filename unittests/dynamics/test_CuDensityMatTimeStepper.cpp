/*******************************************************************************
 * Copyright (c) 2022 - 2025 NVIDIA Corporation & Affiliates.                  *
 * All rights reserved.                                                        *
 *                                                                             *
 * This source code and the accompanying materials are made available under    *
 * the terms of the Apache License 2.0 which accompanies this distribution.    *
 ******************************************************************************/

#include "CuDensityMatContext.h"
#include "CuDensityMatState.h"
#include "CuDensityMatTimeStepper.h"
#include "test_Mocks.h"
#include <CuDensityMatErrorHandling.h>
#include <gtest/gtest.h>
#include <iostream>
#include <memory>
using namespace cudaq;

class CuDensityMatTimeStepperTest : public ::testing::Test {
protected:
  cudensitymatHandle_t handle_;
  cudensitymatOperator_t liouvillian_;
  std::unique_ptr<CuDensityMatTimeStepper> time_stepper_;
  cudaq::state state_ = cudaq::state(nullptr);

  void SetUp() override {
    // Create library handle
    HANDLE_CUDM_ERROR(cudensitymatCreate(&handle_));

    // Create a mock Liouvillian
    liouvillian_ = mock_liouvillian(handle_);

    // Initialize the time stepper
    time_stepper_ =
        std::make_unique<CuDensityMatTimeStepper>(handle_, liouvillian_);

    state_ = cudaq::state::from_data(mock_initial_state_data());
    auto *simState = cudaq::state_helper::getSimulationState(&state_);
    auto *castSimState = dynamic_cast<CuDensityMatState *>(simState);
    EXPECT_TRUE(castSimState != nullptr);
    castSimState->initialize_cudm(handle_, mock_hilbert_space_dims());
    ASSERT_TRUE(castSimState->is_initialized());
  }

  void TearDown() override {
    // Clean up
    HANDLE_CUDM_ERROR(cudensitymatDestroyOperator(liouvillian_));
    // HANDLE_CUDM_ERROR(cudensitymatDestroy(handle_));
  }
};

// Test initialization of CuDensityMatTimeStepper
TEST_F(CuDensityMatTimeStepperTest, Initialization) {
  ASSERT_NE(time_stepper_, nullptr);
  auto *simState = cudaq::state_helper::getSimulationState(&state_);
  auto *castSimState = dynamic_cast<CuDensityMatState *>(simState);
  EXPECT_TRUE(castSimState != nullptr);
  ASSERT_TRUE(castSimState->is_initialized());
  ASSERT_FALSE(castSimState->is_density_matrix());
}

// Test a single compute step
TEST_F(CuDensityMatTimeStepperTest, ComputeStep) {
  EXPECT_NO_THROW(time_stepper_->compute(state_, 0.0, 1.0, {}));
}

// Compute step when handle is uninitialized
TEST_F(CuDensityMatTimeStepperTest, ComputeStepUninitializedHandle) {
  CuDensityMatTimeStepper invalidStepper(nullptr, liouvillian_);
  EXPECT_THROW(invalidStepper.compute(state_, 0.0, 1.0, {}),
               std::runtime_error);
}

// Compute step when liouvillian is missing
TEST_F(CuDensityMatTimeStepperTest, ComputeStepNoLiouvillian) {
  CuDensityMatTimeStepper invalidStepper(handle_, nullptr);
  EXPECT_THROW(invalidStepper.compute(state_, 0.0, 1.0, {}),
               std::runtime_error);
}

// Compute step with mismatched dimensions
TEST_F(CuDensityMatTimeStepperTest, ComputeStepMistmatchedDimensions) {
  EXPECT_THROW(
      std::unique_ptr<CuDensityMatState> mismatchedState =
          std::make_unique<CuDensityMatState>(
              handle_, mock_initial_state_data(), std::vector<int64_t>{3, 3}),
      std::invalid_argument);
}

// Compute step with zero step size
TEST_F(CuDensityMatTimeStepperTest, ComputeStepZeroStepSize) {
  EXPECT_THROW(time_stepper_->compute(state_, 0.0, 0.0, {}),
               std::runtime_error);
}

// Compute step with large time values
TEST_F(CuDensityMatTimeStepperTest, ComputeStepLargeTimeValues) {
  EXPECT_NO_THROW(time_stepper_->compute(state_, 1e6, 1e3, {}));
}

TEST_F(CuDensityMatTimeStepperTest, ComputeStepCheckOutput) {
  const std::vector<std::complex<double>> initialState = {
      {1.0, 0.0}, {0.0, 0.0}, {0.0, 0.0}, {0.0, 0.0}};
  const std::vector<int64_t> dims = {4};
  auto inputState = cudaq::state::from_data(initialState);
  auto *simState = cudaq::state_helper::getSimulationState(&inputState);
  auto *castSimState = dynamic_cast<CuDensityMatState *>(simState);
  EXPECT_TRUE(castSimState != nullptr);
  castSimState->initialize_cudm(handle_, dims);

  cudaq::boson_op_term op_1 = cudaq::boson_op::create(0);
  cudaq::sum_op<cudaq::matrix_handler> op(op_1);
  auto cudmOp = cudaq::dynamics::Context::getCurrentContext()
                    ->getOpConverter()
                    .convertToCudensitymatOperator(
                        {}, op, dims); // Initialize the time stepper
  auto time_stepper =
      std::make_unique<CuDensityMatTimeStepper>(handle_, cudmOp);
  auto outputState = time_stepper->compute(inputState, 0.0, 1.0, {});

  std::vector<std::complex<double>> outputStateVec(4);
  outputState.to_host(outputStateVec.data(), outputStateVec.size());
  // Create operator move the state up 1 step.
  const std::vector<std::complex<double>> expectedOutputState = {
      {0.0, 0.0}, {1.0, 0.0}, {0.0, 0.0}, {0.0, 0.0}};

  for (std::size_t i = 0; i < expectedOutputState.size(); ++i) {
    EXPECT_TRUE(std::abs(expectedOutputState[i] - outputStateVec[i]) < 1e-12);
  }
  HANDLE_CUDM_ERROR(cudensitymatDestroyOperator(cudmOp));
}

TEST_F(CuDensityMatTimeStepperTest, TimeSteppingWithLindblad) {
  std::vector<std::complex<double>> initial_state;
  initial_state.resize(100, {0.0, 0.0});
  initial_state[5 * 10 + 5] = {1.0, 0.0};

  const std::vector<int64_t> dims = {10};
  auto input_state = cudaq::state::from_data(initial_state);
  auto *simState = cudaq::state_helper::getSimulationState(&input_state);
  auto *castSimState = dynamic_cast<CuDensityMatState *>(simState);
  EXPECT_TRUE(castSimState != nullptr);
  castSimState->initialize_cudm(handle_, dims);
  cudaq::product_op<cudaq::matrix_handler> c_op_0 =
      cudaq::boson_op::annihilate(0);
  cudaq::sum_op<cudaq::matrix_handler> c_op(c_op_0);
  cudaq::sum_op<cudaq::matrix_handler> zero_op = 0.0 * c_op;
  auto cudm_lindblad_op =
      cudaq::dynamics::Context::getCurrentContext()
          ->getOpConverter()
          .constructLiouvillian(zero_op, {c_op}, dims, {}, true);

  auto time_stepper =
      std::make_unique<CuDensityMatTimeStepper>(handle_, cudm_lindblad_op);
  auto output_state = time_stepper->compute(input_state, 0.0, 1.0, {});

  std::vector<std::complex<double>> output_state_vec(100);
  output_state.to_host(output_state_vec.data(), output_state_vec.size());
  EXPECT_NEAR(
      std::abs(output_state_vec[4 * 10 + 4] - std::complex<double>(5.0, 0.0)),
      0.0, 1e-12);
  EXPECT_NEAR(
      std::abs(output_state_vec[5 * 10 + 5] - std::complex<double>(-5.0, 0.0)),
      0.0, 1e-12);

  HANDLE_CUDM_ERROR(cudensitymatDestroyOperator(cudm_lindblad_op));
}

TEST_F(CuDensityMatTimeStepperTest, CheckScalarCallback) {
  const std::vector<std::complex<double>> initialState = {
      {1.0, 0.0}, {0.0, 0.0}, {0.0, 0.0}, {0.0, 0.0}};
  const std::vector<int64_t> dims = {4};
  auto inputState = cudaq::state::from_data(initialState);
  auto *simState = cudaq::state_helper::getSimulationState(&inputState);
  auto *castSimState = dynamic_cast<CuDensityMatState *>(simState);
  EXPECT_TRUE(castSimState != nullptr);
  castSimState->initialize_cudm(handle_, dims);
  const std::string paramName = "alpha";
  const std::complex<double> paramValue{2.0, 3.0};
  std::unordered_map<std::string, std::complex<double>> params{
      {paramName, paramValue}};

  auto function =
      [paramName](const std::unordered_map<std::string, std::complex<double>>
                      &parameters) {
        auto entry = parameters.find(paramName);
        if (entry == parameters.end())
          throw std::runtime_error(
              "Cannot find value of expected parameter named " + paramName);
        return entry->second;
      };

  cudaq::product_op<cudaq::matrix_handler> op_t =
      cudaq::scalar_operator(function) * cudaq::boson_op::create(0);
  cudaq::sum_op<cudaq::matrix_handler> op(op_t);
  auto cudmOp = cudaq::dynamics::Context::getCurrentContext()
                    ->getOpConverter()
                    .convertToCudensitymatOperator(params, op, dims);
  // Initialize the time stepper
  auto time_stepper =
      std::make_unique<CuDensityMatTimeStepper>(handle_, cudmOp);
  auto outputState = time_stepper->compute(inputState, 1.0, 1.0, params);
  outputState.dump(std::cout);
  std::vector<std::complex<double>> outputStateVec(4);
  outputState.to_host(outputStateVec.data(), outputStateVec.size());
  // Create operator move the state up 1 step.
  const std::vector<std::complex<double>> expectedOutputState = {
      {0.0, 0.0}, paramValue, {0.0, 0.0}, {0.0, 0.0}};

  for (std::size_t i = 0; i < expectedOutputState.size(); ++i) {
    EXPECT_TRUE(std::abs(expectedOutputState[i] - outputStateVec[i]) < 1e-12);
  }
  HANDLE_CUDM_ERROR(cudensitymatDestroyOperator(cudmOp));
}

TEST_F(CuDensityMatTimeStepperTest, CheckTensorCallback) {
  const std::vector<std::complex<double>> initialState = {{1.0, 0.0},
                                                          {1.0, 0.0}};
  const std::vector<int64_t> dims = {2};
  auto inputState = cudaq::state::from_data(initialState);
  auto *simState = cudaq::state_helper::getSimulationState(&inputState);
  auto *castSimState = dynamic_cast<CuDensityMatState *>(simState);
  EXPECT_TRUE(castSimState != nullptr);
  castSimState->initialize_cudm(handle_, dims);

  const std::string paramName = "beta";
  const std::complex<double> paramValue{2.0, 3.0};
  std::unordered_map<std::string, std::complex<double>> params{
      {paramName, paramValue}};

  auto tensorFunction =
      [paramName](const std::vector<int> &dimensions,
                  const std::unordered_map<std::string, std::complex<double>>
                      &parameters) -> complex_matrix {
<<<<<<< HEAD
    if (dimensions.empty()) {
=======
    if (dimensions.empty())
>>>>>>> 50066dd9
      throw std::runtime_error("Empty dimensions vector received!");

    auto entry = parameters.find(paramName);
    if (entry == parameters.end())
      throw std::runtime_error(
          "Cannot find value of expected parameter named " + paramName);

    std::complex<double> value = entry->second;
    complex_matrix mat(2, 2);
    mat[{0, 0}] = value;
    mat[{1, 1}] = std::conj(value);
    mat[{0, 1}] = {0.0, 0.0};
    mat[{1, 0}] = {0.0, 0.0};
    return mat;
  };

  matrix_handler::define("CustomTensorOp", {2}, tensorFunction);
  auto op = cudaq::matrix_handler::instantiate("CustomTensorOp", {0});
  auto cudmOp = cudaq::dynamics::Context::getCurrentContext()
                    ->getOpConverter()
                    .convertToCudensitymatOperator(params, op, dims);
  // Initialize the time stepper
  auto time_stepper =
      std::make_unique<CuDensityMatTimeStepper>(handle_, cudmOp);
  auto outputState = time_stepper->compute(inputState, 1.0, 1.0, params);
  outputState.dump(std::cout);
  std::vector<std::complex<double>> outputStateVec(2);
  outputState.to_host(outputStateVec.data(), outputStateVec.size());
  // Create operator move the state up 1 step.
  const std::vector<std::complex<double>> expectedOutputState = {
      paramValue, std::conj(paramValue)};

  for (std::size_t i = 0; i < expectedOutputState.size(); ++i) {
    EXPECT_TRUE(std::abs(expectedOutputState[i] - outputStateVec[i]) < 1e-12);
  }
  HANDLE_CUDM_ERROR(cudensitymatDestroyOperator(cudmOp));
}

TEST_F(CuDensityMatTimeStepperTest, ComputeOperatorOrder) {
  const std::vector<std::complex<double>> initialState = {
      {1.0, 0.0}, {1.0, 0.0}, {1.0, 0.0}, {1.0, 0.0}};
  const std::vector<int64_t> dims = {4};
  auto inputState = cudaq::state::from_data(initialState);
  auto *simState = cudaq::state_helper::getSimulationState(&inputState);
  auto *castSimState = dynamic_cast<CuDensityMatState *>(simState);
  EXPECT_TRUE(castSimState != nullptr);
  castSimState->initialize_cudm(handle_, dims);

  cudaq::product_op<cudaq::matrix_handler> op_t =
      cudaq::boson_op::create(0) *
      cudaq::boson_op::annihilate(0); // a_dagger * a
  cudaq::sum_op<cudaq::matrix_handler> op(op_t);
  const auto opMat = op.to_matrix({{0, 4}});

  std::cout << "Op matrix:\n" << opMat.to_string() << "\n";
  auto cudmOp = cudaq::dynamics::Context::getCurrentContext()
                    ->getOpConverter()
                    .convertToCudensitymatOperator(
                        {}, op, dims); // Initialize the time stepper
  auto time_stepper =
      std::make_unique<CuDensityMatTimeStepper>(handle_, cudmOp);
  auto outputState = time_stepper->compute(inputState, 0.0, 1.0, {});
  std::vector<std::complex<double>> expectedOutputStateVec(4);
  // Diagonal elements
  for (std::size_t i = 0; i < expectedOutputStateVec.size(); ++i)
    expectedOutputStateVec[i] = opMat[{i, i}];

  std::vector<std::complex<double>> outputStateVec(4);
  outputState.to_host(outputStateVec.data(), outputStateVec.size());
  HANDLE_CUDM_ERROR(cudensitymatDestroyOperator(cudmOp));
  for (std::size_t i = 0; i < expectedOutputStateVec.size(); ++i) {
    std::cout << "Result = " << outputStateVec[i]
              << "; vs. expected = " << expectedOutputStateVec[i] << "\n";
    EXPECT_TRUE(std::abs(expectedOutputStateVec[i] - outputStateVec[i]) <
                1e-12);
  }
}

TEST_F(CuDensityMatTimeStepperTest, ComputeOperatorOrderDensityMatrix) {
  constexpr int N = 4;
  const std::vector<std::complex<double>> initialState(N * N, 1.0);
  const std::vector<int64_t> dims = {N};
  auto inputState = cudaq::state::from_data(initialState);
  auto *simState = cudaq::state_helper::getSimulationState(&inputState);
  auto *castSimState = dynamic_cast<CuDensityMatState *>(simState);
  EXPECT_TRUE(castSimState != nullptr);
  castSimState->initialize_cudm(handle_, dims);

  cudaq::product_op<cudaq::matrix_handler> op_t =
      cudaq::boson_op::create(0) *
      cudaq::boson_op::annihilate(0); // a_dagger * a
  cudaq::sum_op<cudaq::matrix_handler> op(op_t);
  const auto opMat = op.to_matrix({{0, N}});
  cudaq::complex_matrix rho = cudaq::complex_matrix::identity(N);
  for (std::size_t col = 0; col < N; ++col)
    for (std::size_t row = 0; row < N; ++row)
      rho[{row, col}] = 1.0;
  const auto expectedResult =
      std::complex<double>(0.0, -1.0) * (opMat * rho - rho * opMat);
  std::cout << "Expected result:\n" << expectedResult.to_string() << "\n";
  auto cudmOp = cudaq::dynamics::Context::getCurrentContext()
                    ->getOpConverter()
                    .constructLiouvillian(op, {}, dims, {}, true);
  auto time_stepper =
      std::make_unique<CuDensityMatTimeStepper>(handle_, cudmOp);
  auto outputState = time_stepper->compute(inputState, 0.0, 1.0, {});
  std::vector<std::complex<double>> outputStateVec(initialState.size());
  outputState.to_host(outputStateVec.data(), outputStateVec.size());
  HANDLE_CUDM_ERROR(cudensitymatDestroyOperator(cudmOp));
  for (std::size_t i = 0; i < outputStateVec.size(); ++i) {
    const auto col = i / N;
    const auto row = i % N;
    std::cout << "Result = " << outputStateVec[i]
              << "; vs. expected = " << expectedResult[{row, col}] << "\n";
    EXPECT_TRUE(std::abs(outputStateVec[i] - expectedResult[{row, col}]) <
                1e-12);
  }
}<|MERGE_RESOLUTION|>--- conflicted
+++ resolved
@@ -232,11 +232,7 @@
       [paramName](const std::vector<int> &dimensions,
                   const std::unordered_map<std::string, std::complex<double>>
                       &parameters) -> complex_matrix {
-<<<<<<< HEAD
-    if (dimensions.empty()) {
-=======
     if (dimensions.empty())
->>>>>>> 50066dd9
       throw std::runtime_error("Empty dimensions vector received!");
 
     auto entry = parameters.find(paramName);
