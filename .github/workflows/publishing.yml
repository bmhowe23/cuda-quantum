--- conflicted
+++ resolved
@@ -1015,53 +1015,9 @@
       - name: Load wheels
         uses: actions/download-artifact@v4
         with:
-<<<<<<< HEAD
-          name: x86_64-py3.10-wheels
-          path: /tmp/install
-      
-      - name: Run simple validation
-        shell: bash
-        run: |
-          apt-get update && apt-get install -y --no-install-recommends ca-certificates vim wget openssh-client
-          cd /tmp
-          # Setup files for validate_wheel.sh script
-          cp    $GITHUB_WORKSPACE/scripts/validate_wheel.sh .
-          cp -r $GITHUB_WORKSPACE/docs/sphinx/examples/python /tmp/examples/
-          cp -r $GITHUB_WORKSPACE/docs/sphinx/snippets/python /tmp/snippets/
-          cp -r $GITHUB_WORKSPACE/python/tests /tmp/tests/
-          cp    $GITHUB_WORKSPACE/python/README.md .
-          # Run the script w/ -q to run a shortened test
-          set +e # Allow script to keep going through errors (needed for skipped tests)
-          source validate_wheel.sh -w /tmp/install/cuda_quantum-*.whl -f /tmp -p 3.10
-          set -e # Re-enable exit code error checking
-          if [ "$status_sum" -ne "0" ]; then
-            echo "::error::Error running validation script" 
-            exit $status_sum
-          fi
-  
-  wheel_validation_x86_simple:
-    name: Simple Python wheel installation validation
-    needs: [assets, cudaq_wheels]
-
-    runs-on: linux-amd64-gpu-v100-latest-1
-
-    container:
-      image: ubuntu:22.04
-      options: --user root
-      env:
-        NVIDIA_VISIBLE_DEVICES: ${{ env.NVIDIA_VISIBLE_DEVICES }}
-        TERM: xterm
-
-    steps:
-      - name: Checkout repository
-        uses: actions/checkout@v4
-        with:
-          ref: ${{ inputs.github_commit || needs.assets.outputs.github_commit }}
-=======
           pattern: '*-wheels'
           path: /tmp/wheels
           merge-multiple: true
->>>>>>> 4ea2f733
 
       - name: Load metapackage
         if: ${{ matrix.cuda_major == '' }}
@@ -1172,14 +1128,14 @@
           tar xf /tmp/packages/${cudaq_metapackage}.tar.gz && mv -v ${cudaq_metapackage}/README.md .
           rm -rf ${cudaq_metapackage} && readme=README.md
 
-          # Setup links for validate_pycudaq.sh script
-          ln -s $GITHUB_WORKSPACE/scripts/validate_pycudaq.sh .
-          ln -s $GITHUB_WORKSPACE/docs/sphinx/examples/python /tmp/examples
-          ln -s $GITHUB_WORKSPACE/docs/sphinx/applications/python /tmp/applications
-          ln -s $GITHUB_WORKSPACE/docs/sphinx/targets/python /tmp/targets
-          ln -s $GITHUB_WORKSPACE/docs/sphinx/snippets/python /tmp/snippets
-          ln -s $GITHUB_WORKSPACE/python/tests /tmp/tests
-          ln -s $GITHUB_WORKSPACE/$readme /tmp/README.md
+          # Setup files for validate_pycudaq.sh script
+          cp    $GITHUB_WORKSPACE/scripts/validate_pycudaq.sh .
+          cp -r $GITHUB_WORKSPACE/docs/sphinx/examples/python /tmp/examples/
+          cp -r $GITHUB_WORKSPACE/docs/sphinx/applications/python /tmp/applications/
+          cp -r $GITHUB_WORKSPACE/docs/sphinx/targets/python /tmp/targets/
+          cp -r $GITHUB_WORKSPACE/docs/sphinx/snippets/python /tmp/snippets/
+          cp -r $GITHUB_WORKSPACE/python/tests /tmp/tests/
+          cp    $GITHUB_WORKSPACE/$readme /tmp/README.md
 
           # Run the script w/ -q to run a shortened test
           set +e # Allow script to keep going through errors (needed for skipped tests)
