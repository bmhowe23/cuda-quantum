--- conflicted
+++ resolved
@@ -295,12 +295,7 @@
 
     with pytest.raises(RuntimeError) as e:
         counts = cudaq.sample(bell_pair, explicit_measurements=True)
-<<<<<<< HEAD
-    assert "Explicit measurement option is not supported on this target" in repr(
-        e)
-=======
     assert "not supported on this target" in repr(e)
->>>>>>> c53f7743
 
 
 # leave for gdb debugging
