/****************************************************************-*- C++ -*-****
 * Copyright (c) 2022 - 2025 NVIDIA Corporation & Affiliates.                  *
 * All rights reserved.                                                        *
 *                                                                             *
 * This source code and the accompanying materials are made available under    *
 * the terms of the Apache License 2.0 which accompanies this distribution.    *
 ******************************************************************************/

#pragma once

#include "common/ExecutionContext.h"
#include "common/KernelWrapper.h"
#include "common/MeasureCounts.h"
#include "cudaq/algorithms/broadcast.h"
#include "cudaq/concepts.h"
#include "cudaq/host_config.h"

namespace cudaq {
bool kernelHasConditionalFeedback(const std::string &);
namespace __internal__ {
bool isKernelGenerated(const std::string &);
}
/// @brief Return type for asynchronous sampling.
using async_sample_result = async_result<sample_result>;

#if CUDAQ_USE_STD20
/// @brief Define a combined sample function validation concept.
/// These concepts provide much better error messages than old-school SFINAE
template <typename QuantumKernel, typename... Args>
concept SampleCallValid =
    ValidArgumentsPassed<QuantumKernel, Args...> &&
    HasVoidReturnType<std::invoke_result_t<QuantumKernel, Args...>>;
#endif

namespace details {

/// @brief Take the input KernelFunctor (a lambda that captures runtime
/// arguments and invokes the quantum kernel) and invoke the sampling process.
template <typename KernelFunctor>
std::optional<sample_result>
runSampling(KernelFunctor &&wrappedKernel, quantum_platform &platform,
            const std::string &kernelName, int shots, bool explicitMeasurements,
            std::size_t qpu_id = 0, details::future *futureResult = nullptr,
            std::size_t batchIteration = 0, std::size_t totalBatchIters = 0) {

  auto hasConditionalFeebdback =
      cudaq::kernelHasConditionalFeedback(kernelName);
  if (explicitMeasurements) {
    if (!platform.supports_explicit_measurements())
<<<<<<< HEAD
      throw std::runtime_error(
          "Explicit measurement option is not supported on this target.");
    if (hasConditionalFeebdback)
      throw std::runtime_error(
          "Explicit measurement option is not supported on kernel with "
          "conditional logic on a measurement result.");
=======
      throw std::runtime_error("The sampling option `explicit_measurements` is "
                               "not supported on this target.");
    if (hasConditionalFeebdback)
      throw std::runtime_error(
          "The sampling option `explicit_measurements` is not supported on a "
          "kernel with conditional logic on a measurement result.");
>>>>>>> c53f7743
  }
  // Create the execution context.
  auto ctx = std::make_unique<ExecutionContext>("sample", shots);
  ctx->kernelName = kernelName;
  ctx->batchIteration = batchIteration;
  ctx->totalIterations = totalBatchIters;
  ctx->hasConditionalsOnMeasureResults = hasConditionalFeebdback;
  ctx->explicitMeasurements = explicitMeasurements;

#ifdef CUDAQ_LIBRARY_MODE
  // If we have a kernel that has its quake code registered, we
  // won't check for if statements with the tracer.
  auto isRegistered = cudaq::__internal__::isKernelGenerated(kernelName);

  // One extra check to see if we have mid-circuit
  // measures in library mode
  if (!isRegistered && !ctx->hasConditionalsOnMeasureResults) {
    // Trace the kernel function
    ExecutionContext context("tracer");
    auto &platform = get_platform();
    platform.set_exec_ctx(&context, qpu_id);
    wrappedKernel();
    platform.reset_exec_ctx(qpu_id);
    // In trace mode, if we have a measure result
    // that is passed to an if statement, then
    // we'll have collected registernames
    if (!context.registerNames.empty()) {
      // append new register names to the main sample context
      for (std::size_t i = 0; i < context.registerNames.size(); ++i)
        ctx->registerNames.emplace_back("auto_register_" + std::to_string(i));

      ctx->hasConditionalsOnMeasureResults = true;
    }
  }
#endif

  // Indicate that this is an async exec
  ctx->asyncExec = futureResult != nullptr;

  // Set the platform and the qpu id.
  platform.set_exec_ctx(ctx.get(), qpu_id);
  platform.set_current_qpu(qpu_id);

<<<<<<< HEAD
  // Loop until all shots are returned. FIXME: handle efficiency later.
=======
  // Loop until all shots are returned.
>>>>>>> c53f7743
  cudaq::sample_result counts;
  while (counts.get_total_shots() < static_cast<std::size_t>(shots)) {
    wrappedKernel();
    if (futureResult) {
      *futureResult = ctx->futureResult;
      return std::nullopt;
    }
    platform.reset_exec_ctx(qpu_id);
<<<<<<< HEAD
    counts += ctx->result;
    ctx->result.clear();
=======
    if (counts.get_total_shots() == 0)
      counts = std::move(ctx->result); // optimize for first iteration
    else
      counts += ctx->result;

    ctx->result.clear();
    if (counts.get_total_shots() == 0) {
      if (explicitMeasurements)
        throw std::runtime_error(
            "The sampling option `explicit_measurements` is not supported on a "
            "kernel without any measurement operation.");
      printf("WARNING: this kernel invocation produced 0 shots worth "
             "of results when executed. Exiting shot loop to avoid "
             "infinite loop.");
      break;
    }
>>>>>>> c53f7743
    // Reset the context for the next round,
    // don't need to reset on the last exec
    if (counts.get_total_shots() < static_cast<std::size_t>(shots)) {
      platform.set_exec_ctx(ctx.get(), qpu_id);
    }
  }
  return counts;
}

/// @brief Take the input KernelFunctor (a lambda that captures runtime
/// arguments and invokes the quantum kernel) and invoke the sampling process
/// asynchronously. Return an `async_sample_result`, clients can retrieve the
/// results at a later time via the `get()` call.
template <typename KernelFunctor>
auto runSamplingAsync(KernelFunctor &&wrappedKernel, quantum_platform &platform,
                      const std::string &kernelName, int shots,
                      bool explicitMeasurements = false,
                      std::size_t qpu_id = 0) {
  if (qpu_id >= platform.num_qpus()) {
    throw std::invalid_argument(
        "Provided qpu_id is invalid (must be <= to platform.num_qpus()).");
  }

  // If we are remote, then create the sampling executor with `cudaq::future`
  // provided
  if (platform.is_remote(qpu_id)) {
    details::future futureResult;
    details::runSampling(std::forward<KernelFunctor>(wrappedKernel), platform,
                         kernelName, shots, explicitMeasurements, qpu_id,
                         &futureResult);
    return async_sample_result(std::move(futureResult));
  }

  // Otherwise we'll create our own future/promise and return it
  KernelExecutionTask task(
      [qpu_id, explicitMeasurements, shots, kernelName, &platform,
       kernel = std::forward<KernelFunctor>(wrappedKernel)]() mutable {
        return details::runSampling(kernel, platform, kernelName, shots,
                                    explicitMeasurements, qpu_id)
            .value();
      });

  return async_sample_result(
      details::future(platform.enqueueAsyncTask(qpu_id, task)));
}
} // namespace details

/// @brief Sample options to provide to the sample() / async_sample() functions
///
/// @param shots number of shots to run for the given kernel
/// @param noise noise model to use for the sample operation
/// @param explicit_measurements whether or not to form the global register
/// based on user-supplied measurement order.
struct sample_options {
  std::size_t shots = 1000;
  cudaq::noise_model noise;
  bool explicit_measurements = false;
};

/// @overload
/// @brief Sample the given quantum kernel expression and return the
/// mapping of observed bit strings to corresponding number of
/// times observed.
///
/// @param kernel the kernel expression, must contain final measurements
/// @param args the variadic concrete arguments for evaluation of the kernel.
/// @returns counts, The counts dictionary.
///
/// @details Given a quantum kernel with void return type, sample
///          the corresponding quantum circuit generated by the kernel
///          expression, returning the mapping of bits observed to number
///          of times it was observed.
#if CUDAQ_USE_STD20
template <typename QuantumKernel, typename... Args>
  requires SampleCallValid<QuantumKernel, Args...>
#else
template <typename QuantumKernel, typename... Args,
          typename = std::enable_if_t<
              std::is_invocable_r_v<void, QuantumKernel, Args...>>>
#endif
sample_result sample(QuantumKernel &&kernel, Args &&...args) {
  // Need the code to be lowered to llvm and the kernel to be registered
  // so that we can check for conditional feedback / mid circ measurement
  if constexpr (has_name<QuantumKernel>::value) {
    static_cast<cudaq::details::kernel_builder_base &>(kernel).jitCode();
  }

  // Run this SHOTS times
  auto &platform = cudaq::get_platform();
  auto shots = platform.get_shots().value_or(1000);
  auto kernelName = cudaq::getKernelName(kernel);
  return details::runSampling(
             [&]() mutable {
               cudaq::invokeKernel(std::forward<QuantumKernel>(kernel),
                                   std::forward<Args>(args)...);
             },
             platform, kernelName, shots, /*explicitMeasurements=*/false)
      .value();
}

/// @overload
/// @brief Sample the given quantum kernel expression and return the
/// mapping of observed bit strings to corresponding number of
/// times observed. Specify the number of shots.
///
/// @param shots The number of samples to collect.
/// @param kernel The kernel expression, must contain final measurements.
/// @param args The variadic concrete arguments for evaluation of the kernel.
/// @returns The counts dictionary.
///
/// @details Given a quantum kernel with void return type, sample
///          the corresponding quantum circuit generated by the kernel
///          expression, returning the mapping of bits observed to number
///          of times it was observed.
#if CUDAQ_USE_STD20
template <typename QuantumKernel, typename... Args>
  requires SampleCallValid<QuantumKernel, Args...>
#else
template <typename QuantumKernel, typename... Args,
          typename = std::enable_if_t<
              std::is_invocable_r_v<void, QuantumKernel, Args...>>>
#endif
auto sample(std::size_t shots, QuantumKernel &&kernel, Args &&...args) {
  // Need the code to be lowered to llvm and the kernel to be registered
  // so that we can check for conditional feedback / mid circ measurement
  if constexpr (has_name<QuantumKernel>::value) {
    static_cast<cudaq::details::kernel_builder_base &>(kernel).jitCode();
  }

  // Run this SHOTS times
  auto &platform = cudaq::get_platform();
  auto kernelName = cudaq::getKernelName(kernel);
  return details::runSampling(
             [&]() mutable {
               cudaq::invokeKernel(std::forward<QuantumKernel>(kernel),
                                   std::forward<Args>(args)...);
             },
             platform, kernelName, shots, /*explicitMeasurements=*/false)
      .value();
}

/// @brief Sample the given quantum kernel expression and return the
/// mapping of observed bit strings to corresponding number of
/// times observed.
///
/// @param options Sample options.
/// @param kernel The kernel expression, must contain final measurements.
/// @param args The variadic concrete arguments for evaluation of the kernel.
/// @returns The counts dictionary.
///
/// @details Given a quantum kernel with void return type, sample
///          the corresponding quantum circuit generated by the kernel
///          expression, returning the mapping of bits observed to number
///          of times it was observed.
#if CUDAQ_USE_STD20
template <typename QuantumKernel, typename... Args>
  requires SampleCallValid<QuantumKernel, Args...>
#else
template <typename QuantumKernel, typename... Args,
          typename = std::enable_if_t<
              std::is_invocable_r_v<void, QuantumKernel, Args...>>>
#endif
sample_result sample(const sample_options &options, QuantumKernel &&kernel,
                     Args &&...args) {

  // Need the code to be lowered to llvm and the kernel to be registered
  // so that we can check for conditional feedback / mid circ measurement
  if constexpr (has_name<QuantumKernel>::value) {
    static_cast<cudaq::details::kernel_builder_base &>(kernel).jitCode();
  }

  auto &platform = cudaq::get_platform();
  auto shots = options.shots;
  auto kernelName = cudaq::getKernelName(kernel);
  platform.set_noise(&options.noise);
  auto ret = details::runSampling(
                 [&]() mutable {
                   cudaq::invokeKernel(std::forward<QuantumKernel>(kernel),
                                       std::forward<Args>(args)...);
                 },
                 platform, kernelName, shots, options.explicit_measurements)
                 .value();
  platform.reset_noise();
  return ret;
}

/// @brief Sample the given kernel expression asynchronously and return
/// the mapping of observed bit strings to corresponding number of
/// times observed.
///
/// @param qpu_id The id of the QPU to run asynchronously on.
/// @param kernel The kernel expression, must contain final measurements.
/// @param args The variadic concrete arguments for evaluation of the kernel.
/// @returns A `std::future` containing the resultant counts
/// dictionary.
///
/// @details Given a kernel with void return type, asynchronously sample
///          the corresponding quantum circuit generated by the kernel
///          expression, returning the mapping of bits observed to number
///          of times it was observed.
#if CUDAQ_USE_STD20
template <typename QuantumKernel, typename... Args>
  requires SampleCallValid<QuantumKernel, Args...>
#else
template <typename QuantumKernel, typename... Args,
          typename = std::enable_if_t<
              std::is_invocable_r_v<void, QuantumKernel, Args...>>>
#endif
async_sample_result sample_async(const std::size_t qpu_id,
                                 QuantumKernel &&kernel, Args &&...args) {
  // Need the code to be lowered to llvm and the kernel to be registered
  // so that we can check for conditional feedback / mid circ measurement
  if constexpr (has_name<QuantumKernel>::value) {
    static_cast<cudaq::details::kernel_builder_base &>(kernel).jitCode();
  }

  // Run this SHOTS times
  auto &platform = cudaq::get_platform();
  auto shots = platform.get_shots().value_or(1000);
  auto kernelName = cudaq::getKernelName(kernel);

#if CUDAQ_USE_STD20
  return details::runSamplingAsync(
      [&kernel, ... args = std::forward<Args>(args)]() mutable {
        cudaq::invokeKernel(std::forward<QuantumKernel>(kernel),
                            std::forward<Args>(args)...);
      },
      platform, kernelName, shots, /*explicitMeasurements=*/false, qpu_id);
#else
  return details::runSamplingAsync(
      detail::make_copyable_function([&kernel,
                                      args = std::make_tuple(std::forward<Args>(
                                          args)...)]() mutable {
        std::apply(
            [&kernel](Args &&...args) {
              return cudaq::invokeKernel(std::forward<QuantumKernel>(kernel),
                                         std::forward<Args>(args)...);
            },
            std::move(args));
      }),
      platform, kernelName, shots, /*explicitMeasurements=*/false, qpu_id);
#endif
}

/// @brief Sample the given kernel expression asynchronously and return
/// the mapping of observed bit strings to corresponding number of
/// times observed.
///
/// @param shots The number of samples to collect.
/// @param qpu_id The id of the QPU to run asynchronously on.
/// @param kernel The kernel expression, must contain final measurements.
/// @param args The variadic concrete arguments for evaluation of the kernel.
/// @returns A `std::future` containing the resultant counts
/// dictionary.
///
/// @details Given a kernel with void return type, asynchronously sample
///          the corresponding quantum circuit generated by the kernel
///          expression, returning the mapping of bits observed to number
///          of times it was observed.
#if CUDAQ_USE_STD20
template <typename QuantumKernel, typename... Args>
  requires SampleCallValid<QuantumKernel, Args...>
#else
template <typename QuantumKernel, typename... Args,
          typename = std::enable_if_t<
              std::is_invocable_r_v<void, QuantumKernel, Args...>>>
#endif
async_sample_result sample_async(std::size_t shots, std::size_t qpu_id,
                                 QuantumKernel &&kernel, Args &&...args) {
  // Need the code to be lowered to llvm and the kernel to be registered
  // so that we can check for conditional feedback / mid circ measurement
  if constexpr (has_name<QuantumKernel>::value) {
    static_cast<cudaq::details::kernel_builder_base &>(kernel).jitCode();
  }

  // Run this SHOTS times
  auto &platform = cudaq::get_platform();
  auto kernelName = cudaq::getKernelName(kernel);

#if CUDAQ_USE_STD20
  return details::runSamplingAsync(
      [&kernel, ... args = std::forward<Args>(args)]() mutable {
        cudaq::invokeKernel(std::forward<QuantumKernel>(kernel),
                            std::forward<Args>(args)...);
      },
      platform, kernelName, shots, /*explicitMeasurements=*/false, qpu_id);
#else
  return details::runSamplingAsync(
      detail::make_copyable_function([&kernel,
                                      args = std::make_tuple(std::forward<Args>(
                                          args)...)]() mutable {
        std::apply(
            [&kernel](Args &&...args) {
              return cudaq::invokeKernel(std::forward<QuantumKernel>(kernel),
                                         std::forward<Args>(args)...);
            },
            std::move(args));
      }),
      platform, kernelName, shots, /*explicitMeasurements=*/false, qpu_id);
#endif
}

/// @brief Sample the given kernel expression asynchronously and return
/// the mapping of observed bit strings to corresponding number of
/// times observed.
///
/// @param options Sample options.
/// @param qpu_id The id of the QPU to run asynchronously on.
/// @param kernel The kernel expression, must contain final measurements.
/// @param args The variadic concrete arguments for evaluation of the kernel.
/// @returns A `std::future` containing the resultant counts
/// dictionary.
///
/// @details Given a kernel with void return type, asynchronously sample
///          the corresponding quantum circuit generated by the kernel
///          expression, returning the mapping of bits observed to number
///          of times it was observed.
#if CUDAQ_USE_STD20
template <typename QuantumKernel, typename... Args>
  requires SampleCallValid<QuantumKernel, Args...>
#else
template <typename QuantumKernel, typename... Args,
          typename = std::enable_if_t<
              std::is_invocable_r_v<void, QuantumKernel, Args...>>>
#endif
async_sample_result sample_async(const sample_options &options,
                                 std::size_t qpu_id, QuantumKernel &&kernel,
                                 Args &&...args) {
  // Need the code to be lowered to llvm and the kernel to be registered
  // so that we can check for conditional feedback / mid circ measurement
  if constexpr (has_name<QuantumKernel>::value) {
    static_cast<cudaq::details::kernel_builder_base &>(kernel).jitCode();
  }
  auto &platform = cudaq::get_platform();
  auto kernelName = cudaq::getKernelName(kernel);
  platform.set_noise(&options.noise);

#if CUDAQ_USE_STD20
  auto ret = details::runSamplingAsync(
      [&kernel, ... args = std::forward<Args>(args)]() mutable {
        cudaq::invokeKernel(std::forward<QuantumKernel>(kernel),
                            std::forward<Args>(args)...);
      },
      platform, kernelName, options.shots, options.explicit_measurements,
      qpu_id);
#else
  auto ret = details::runSamplingAsync(
      detail::make_copyable_function([&kernel,
                                      args = std::make_tuple(std::forward<Args>(
                                          args)...)]() mutable {
        std::apply(
            [&kernel](Args &&...args) {
              return cudaq::invokeKernel(std::forward<QuantumKernel>(kernel),
                                         std::forward<Args>(args)...);
            },
            std::move(args));
      }),
      platform, kernelName, options.shots, options.explicit_measurements,
      qpu_id);
#endif
  platform.reset_noise();
  return ret;
}

/// @brief Sample the given kernel expression asynchronously and return
/// the mapping of observed bit strings to corresponding number of
/// times observed. Defaults to QPU id 0.
///
/// @param kernel The kernel expression, must contain final measurements.
/// @param args The variadic concrete arguments for evaluation of the kernel.
/// @returns A `std::future` containing the resultant counts
/// dictionary.
///
/// @details Given a kernel with void return type, asynchronously sample
///          the corresponding quantum circuit generated by the kernel
///          expression, returning the mapping of bits observed to number
///          of times it was observed.
#if CUDAQ_USE_STD20
template <typename QuantumKernel, typename... Args>
  requires SampleCallValid<QuantumKernel, Args...>
#else
template <typename QuantumKernel, typename... Args,
          typename = std::enable_if_t<
              std::is_invocable_r_v<void, QuantumKernel, Args...>>>
#endif
auto sample_async(QuantumKernel &&kernel, Args &&...args) {
  return sample_async(0, std::forward<QuantumKernel>(kernel),
                      std::forward<Args>(args)...);
}

/// @brief Run the standard sample functionality over a set of N
/// argument packs. For a kernel with signature `void(Args...)`, this
/// function takes as input a set of `vector<Arg>...`, a vector for
/// each argument type in the kernel signature. The vectors must be of
/// equal length, and element `i` of each vector is used in
/// execution `i` of the standard sample function. Results are collected
/// from the execution of every argument set and returned.
#if CUDAQ_USE_STD20
template <typename QuantumKernel, typename... Args>
  requires SampleCallValid<QuantumKernel, Args...>
#else
template <typename QuantumKernel, typename... Args,
          typename = std::enable_if_t<
              std::is_invocable_r_v<void, QuantumKernel, Args...>>>
#endif
std::vector<sample_result> sample(QuantumKernel &&kernel,
                                  ArgumentSet<Args...> &&params) {
  // Get the platform and query the number of qpus
  auto &platform = cudaq::get_platform();
  auto numQpus = platform.num_qpus();

  // Create the functor that will broadcast the sampling tasks across
  // all requested argument sets provided.
  details::BroadcastFunctorType<sample_result, Args...> functor =
      [&](std::size_t qpuId, std::size_t counter, std::size_t N,
          Args &...singleIterParameters) -> sample_result {
    auto shots = platform.get_shots().value_or(1000);
    auto kernelName = cudaq::getKernelName(kernel);
    auto ret = details::runSampling(
                   [&kernel, &singleIterParameters...]() mutable {
                     kernel(std::forward<Args>(singleIterParameters)...);
                   },
                   platform, kernelName, shots, /*explicitMeasurements=*/false,
                   qpuId, nullptr, counter, N)
                   .value();
    return ret;
  };

  // Broadcast the executions and return the results.
  return details::broadcastFunctionOverArguments<sample_result, Args...>(
      numQpus, platform, functor, params);
}

/// @brief Run the standard sample functionality over a set of N
/// argument packs. For a kernel with signature `void(Args...)`, this
/// function takes as input a set of `vector<Arg>...`, a vector for
/// each argument type in the kernel signature. The vectors must be of
/// equal length, and the element `i` of each vector is used in
/// execution `i` of the standard sample function. Results are collected
/// from the execution of every argument set and returned. This overload
/// allows the number of circuit executions (shots) to be specified.
#if CUDAQ_USE_STD20
template <typename QuantumKernel, typename... Args>
  requires SampleCallValid<QuantumKernel, Args...>
#else
template <typename QuantumKernel, typename... Args,
          typename = std::enable_if_t<
              std::is_invocable_r_v<void, QuantumKernel, Args...>>>
#endif
std::vector<sample_result> sample(std::size_t shots, QuantumKernel &&kernel,
                                  ArgumentSet<Args...> &&params) {
  // Get the platform and query the number of QPUs
  auto &platform = cudaq::get_platform();
  auto numQpus = platform.num_qpus();

  // Create the functor that will broadcast the sampling tasks across
  // all requested argument sets provided.
  details::BroadcastFunctorType<sample_result, Args...> functor =
      [&](std::size_t qpuId, std::size_t counter, std::size_t N,
          Args &...singleIterParameters) -> sample_result {
    auto kernelName = cudaq::getKernelName(kernel);
    auto ret = details::runSampling(
                   [&kernel, &singleIterParameters...]() mutable {
                     kernel(std::forward<Args>(singleIterParameters)...);
                   },
                   platform, kernelName, shots, /*explicitMeasurements=*/false,
                   qpuId, nullptr, counter, N)
                   .value();
    return ret;
  };

  // Broadcast the executions and return the results.
  return details::broadcastFunctionOverArguments<sample_result, Args...>(
      numQpus, platform, functor, params);
}

/// @brief Run the standard sample functionality over a set of N
/// argument packs. For a kernel with signature `void(Args...)`, this
/// function takes as input a set of `vector<Arg>...`, a vector for
/// each argument type in the kernel signature. The vectors must be of
/// equal length, and the element `i` of each vector is used in
/// execution `i` of the standard sample function. Results are collected
/// from the execution of every argument set and returned. This overload
/// allows the `sample_options` to be specified.
#if CUDAQ_USE_STD20
template <typename QuantumKernel, typename... Args>
  requires SampleCallValid<QuantumKernel, Args...>
#else
template <typename QuantumKernel, typename... Args,
          typename = std::enable_if_t<
              std::is_invocable_r_v<void, QuantumKernel, Args...>>>
#endif
std::vector<sample_result> sample(const sample_options &options,
                                  QuantumKernel &&kernel,
                                  ArgumentSet<Args...> &&params) {
  // Get the platform and query the number of qpus
  auto &platform = cudaq::get_platform();
  auto numQpus = platform.num_qpus();
  auto shots = options.shots;

  platform.set_noise(&options.noise);

  // Create the functor that will broadcast the sampling tasks across
  // all requested argument sets provided.
  details::BroadcastFunctorType<sample_result, Args...> functor =
      [&, explicit_mz = options.explicit_measurements](
          std::size_t qpuId, std::size_t counter, std::size_t N,
          Args &...singleIterParameters) -> sample_result {
    auto kernelName = cudaq::getKernelName(kernel);
    auto ret = details::runSampling(
                   [&kernel, &singleIterParameters...]() mutable {
                     kernel(std::forward<Args>(singleIterParameters)...);
                   },
                   platform, kernelName, shots, explicit_mz, qpuId, nullptr,
                   counter, N)
                   .value();
    return ret;
  };

  // Broadcast the executions and return the results.
  auto ret = details::broadcastFunctionOverArguments<sample_result, Args...>(
      numQpus, platform, functor, params);

  platform.reset_noise();
  return ret;
}

/// @brief Run the standard sample functionality over a set of N
/// argument packs. For a kernel with signature `void(Args...)`, this
/// function takes as input a set of `vector<Arg>...`, a vector for
/// each argument type in the kernel signature. The vectors must be of
/// equal length, and the element `i` of each vector is used in
/// execution `i` of the standard sample function. Results are collected
/// from the execution of every argument set and returned.
#if CUDAQ_USE_STD20
template <typename QuantumKernel, typename... Args>
  requires SampleCallValid<QuantumKernel, Args...>
#else
template <typename QuantumKernel, typename... Args,
          typename = std::enable_if_t<
              std::is_invocable_r_v<void, QuantumKernel, Args...>>>
#endif
[[deprecated("Use sample() overload instead")]] std::vector<sample_result>
sample_n(QuantumKernel &&kernel, ArgumentSet<Args...> &&params) {
  // Get the platform and query the number of qpus
  auto &platform = cudaq::get_platform();
  auto numQpus = platform.num_qpus();

  // Create the functor that will broadcast the sampling tasks across
  // all requested argument sets provided.
  details::BroadcastFunctorType<sample_result, Args...> functor =
      [&](std::size_t qpuId, std::size_t counter, std::size_t N,
          Args &...singleIterParameters) -> sample_result {
    auto shots = platform.get_shots().value_or(1000);
    auto kernelName = cudaq::getKernelName(kernel);
    auto ret = details::runSampling(
                   [&kernel, &singleIterParameters...]() mutable {
                     kernel(std::forward<Args>(singleIterParameters)...);
                   },
                   platform, kernelName, shots, /*explicitMeasurements=*/false,
                   qpuId, nullptr, counter, N)
                   .value();
    return ret;
  };

  // Broadcast the executions and return the results.
  return details::broadcastFunctionOverArguments<sample_result, Args...>(
      numQpus, platform, functor, params);
}

/// @brief Run the standard sample functionality over a set of N
/// argument packs. For a kernel with signature `void(Args...)`, this
/// function takes as input a set of `vector<Arg>...`, a vector for
/// each argument type in the kernel signature. The vectors must be of
/// equal length, and the element `i` of each vector is used in
/// execution `i` of the standard sample function. Results are collected
/// from the execution of every argument set and returned. This overload
/// allows the number of circuit executions (shots) to be specified.
#if CUDAQ_USE_STD20
template <typename QuantumKernel, typename... Args>
  requires SampleCallValid<QuantumKernel, Args...>
#else
template <typename QuantumKernel, typename... Args,
          typename = std::enable_if_t<
              std::is_invocable_r_v<void, QuantumKernel, Args...>>>
#endif
[[deprecated("Use sample() overload instead")]] std::vector<sample_result>
sample_n(std::size_t shots, QuantumKernel &&kernel,
         ArgumentSet<Args...> &&params) {
  // Get the platform and query the number of qpus
  auto &platform = cudaq::get_platform();
  auto numQpus = platform.num_qpus();

  // Create the functor that will broadcast the sampling tasks across
  // all requested argument sets provided.
  details::BroadcastFunctorType<sample_result, Args...> functor =
      [&](std::size_t qpuId, std::size_t counter, std::size_t N,
          Args &...singleIterParameters) -> sample_result {
    auto kernelName = cudaq::getKernelName(kernel);
    auto ret = details::runSampling(
                   [&kernel, &singleIterParameters...]() mutable {
                     kernel(std::forward<Args>(singleIterParameters)...);
                   },
                   platform, kernelName, shots, /*explicitMeasurements=*/false,
                   qpuId, nullptr, counter, N)
                   .value();
    return ret;
  };

  // Broadcast the executions and return the results.
  return details::broadcastFunctionOverArguments<sample_result, Args...>(
      numQpus, platform, functor, params);
}
} // namespace cudaq<|MERGE_RESOLUTION|>--- conflicted
+++ resolved
@@ -47,21 +47,12 @@
       cudaq::kernelHasConditionalFeedback(kernelName);
   if (explicitMeasurements) {
     if (!platform.supports_explicit_measurements())
-<<<<<<< HEAD
-      throw std::runtime_error(
-          "Explicit measurement option is not supported on this target.");
-    if (hasConditionalFeebdback)
-      throw std::runtime_error(
-          "Explicit measurement option is not supported on kernel with "
-          "conditional logic on a measurement result.");
-=======
       throw std::runtime_error("The sampling option `explicit_measurements` is "
                                "not supported on this target.");
     if (hasConditionalFeebdback)
       throw std::runtime_error(
           "The sampling option `explicit_measurements` is not supported on a "
           "kernel with conditional logic on a measurement result.");
->>>>>>> c53f7743
   }
   // Create the execution context.
   auto ctx = std::make_unique<ExecutionContext>("sample", shots);
@@ -105,11 +96,7 @@
   platform.set_exec_ctx(ctx.get(), qpu_id);
   platform.set_current_qpu(qpu_id);
 
-<<<<<<< HEAD
-  // Loop until all shots are returned. FIXME: handle efficiency later.
-=======
   // Loop until all shots are returned.
->>>>>>> c53f7743
   cudaq::sample_result counts;
   while (counts.get_total_shots() < static_cast<std::size_t>(shots)) {
     wrappedKernel();
@@ -118,10 +105,6 @@
       return std::nullopt;
     }
     platform.reset_exec_ctx(qpu_id);
-<<<<<<< HEAD
-    counts += ctx->result;
-    ctx->result.clear();
-=======
     if (counts.get_total_shots() == 0)
       counts = std::move(ctx->result); // optimize for first iteration
     else
@@ -138,7 +121,6 @@
              "infinite loop.");
       break;
     }
->>>>>>> c53f7743
     // Reset the context for the next round,
     // don't need to reset on the last exec
     if (counts.get_total_shots() < static_cast<std::size_t>(shots)) {
