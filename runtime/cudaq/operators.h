--- conflicted
+++ resolved
@@ -71,15 +71,9 @@
   std::vector<scalar_operator> coefficients;
   bool is_default = false;
 
-<<<<<<< HEAD
   constexpr sum_op(bool is_default) : is_default(is_default){};
   sum_op(const sum_op<HandlerTy> &other, bool is_default, int size);
   sum_op(sum_op<HandlerTy> &&other, bool is_default, int size);
-=======
-  constexpr sum_op(){};
-  sum_op(const sum_op<HandlerTy> &other, bool sized, int size);
-  sum_op(sum_op<HandlerTy> &&other, bool sized, int size);
->>>>>>> 50066dd9
 
 public:
   // called const_iterator because it will *not* modify the sum,
@@ -153,14 +147,11 @@
 
   // constructors and destructors
 
-<<<<<<< HEAD
   // A default initialized sum will act as both the additive
   // and multiplicative identity. To construct a true "0" value
   // (neutral element for addition only), use sum_op<T>::empty().
   constexpr sum_op() : is_default(true){};
 
-=======
->>>>>>> 50066dd9
   template <typename... Args,
             std::enable_if_t<std::conjunction<std::is_same<
                                  product_op<HandlerTy>, Args>...>::value &&
@@ -440,19 +431,10 @@
   HANDLER_SPECIFIC_TEMPLATE(spin_handler)
   sum_op(const std::vector<double> &input_vec);
 
-<<<<<<< HEAD
-  HANDLER_SPECIFIC_TEMPLATE(
-      spin_handler) // could be defined for other operators as well
+  HANDLER_SPECIFIC_TEMPLATE(spin_handler)
   static product_op<HandlerTy> from_word(const std::string &word);
 
-  HANDLER_SPECIFIC_TEMPLATE(
-      spin_handler) // could be defined for other operators as well
-=======
-  HANDLER_SPECIFIC_TEMPLATE(spin_handler)
-  static product_op<HandlerTy> from_word(const std::string &word);
-
-  HANDLER_SPECIFIC_TEMPLATE(spin_handler)
->>>>>>> 50066dd9
+  HANDLER_SPECIFIC_TEMPLATE(spin_handler)
   static sum_op<HandlerTy> random(std::size_t nQubits, std::size_t nTerms,
                                   unsigned int seed);
 
@@ -910,15 +892,8 @@
 typedef std::unordered_map<int, int> dimension_map;
 typedef sum_op<matrix_handler> matrix_op;
 typedef product_op<matrix_handler> matrix_op_term;
-<<<<<<< HEAD
 typedef sum_op<spin_handler> spin_op;
 typedef product_op<spin_handler> spin_op_term;
-=======
-// commented out since this will require the complete replacement of spin ops
-// everywhere
-// typedef sum_op<spin_handler> spin_op;
-// typedef product_op<spin_handler> spin_op_term;
->>>>>>> 50066dd9
 typedef sum_op<boson_handler> boson_op;
 typedef product_op<boson_handler> boson_op_term;
 typedef sum_op<fermion_handler> fermion_op;
@@ -935,7 +910,6 @@
 extern template class sum_op<boson_handler>;
 extern template class sum_op<fermion_handler>;
 #endif
-<<<<<<< HEAD
 
 // Here only for backward compatibility
 namespace spin {
@@ -945,6 +919,4 @@
 sum_op<spin_handler> z(std::size_t target);
 } // namespace spin
 
-=======
->>>>>>> 50066dd9
 } // namespace cudaq