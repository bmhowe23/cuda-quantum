// /*******************************************************************************
//  * Copyright (c) 2022 - 2025 NVIDIA Corporation & Affiliates. *
//  * All rights reserved. *
//  * *
//  * This source code and the accompanying materials are made available under *
//  * the terms of the Apache License 2.0 which accompanies this distribution. *
//  ******************************************************************************/

#include "CuDensityMatState.h"
#include "common/EigenDense.h"
#include "cudaq/algorithms/evolve_internal.h"
#include "cudaq/dynamics_integrators.h"
#include <cmath>
#include <gtest/gtest.h>
#include <iostream>
#include <unsupported/Eigen/KroneckerProduct>

TEST(EvolveTester, checkSimple) {
  const cudaq::dimension_map dims = {{0, 2}};
  cudaq::product_op<cudaq::matrix_handler> ham1 =
<<<<<<< HEAD
      (2.0 * M_PI * 0.1 * cudaq::spin_op::x(0));
=======
      (2.0 * M_PI * 0.1 * cudaq::sum_op<cudaq::spin_handler>::x(0));
>>>>>>> 50066dd9
  cudaq::sum_op<cudaq::matrix_handler> ham(ham1);

  constexpr int numSteps = 10;
  std::vector<double> steps = cudaq::linspace(0.0, 1.0, numSteps);
  cudaq::schedule schedule(steps, {"t"});

<<<<<<< HEAD
  cudaq::product_op<cudaq::matrix_handler> pauliZ_t = cudaq::spin_op::z(0);
=======
  cudaq::product_op<cudaq::matrix_handler> pauliZ_t =
      cudaq::sum_op<cudaq::spin_handler>::z(0);
>>>>>>> 50066dd9
  cudaq::sum_op<cudaq::matrix_handler> pauliZ(pauliZ_t);
  auto initialState =
      cudaq::state::from_data(std::vector<std::complex<double>>{1.0, 0.0});

  cudaq::integrators::runge_kutta integrator(1, 0.001);
  auto result = cudaq::__internal__::evolveSingle(
      ham, dims, schedule, initialState, integrator, {}, {pauliZ}, true);
  EXPECT_TRUE(result.expectation_values.has_value());
  EXPECT_EQ(result.expectation_values.value().size(), numSteps);
  std::vector<double> theoryResults;
  for (const auto &t : schedule) {
    const double expected = std::cos(2 * 2.0 * M_PI * 0.1 * t.real());
    theoryResults.emplace_back(expected);
  }

  int count = 0;
  for (auto expVals : result.expectation_values.value()) {
    EXPECT_EQ(expVals.size(), 1);
    EXPECT_NEAR((double)expVals[0], theoryResults[count++], 1e-3);
  }
}

TEST(EvolveTester, checkSimpleRK4) {
  const cudaq::dimension_map dims = {{0, 2}};
  cudaq::product_op<cudaq::matrix_handler> ham1 =
<<<<<<< HEAD
      (2.0 * M_PI * 0.1 * cudaq::spin_op::x(0));
=======
      (2.0 * M_PI * 0.1 * cudaq::sum_op<cudaq::spin_handler>::x(0));
>>>>>>> 50066dd9
  cudaq::sum_op<cudaq::matrix_handler> ham(ham1);

  constexpr int numSteps = 10;
  std::vector<double> steps = cudaq::linspace(0.0, 1.0, numSteps);
  cudaq::schedule schedule(steps, {"t"});

<<<<<<< HEAD
  cudaq::product_op<cudaq::matrix_handler> pauliZ_t = cudaq::spin_op::z(0);
=======
  cudaq::product_op<cudaq::matrix_handler> pauliZ_t =
      cudaq::sum_op<cudaq::spin_handler>::z(0);
>>>>>>> 50066dd9
  cudaq::sum_op<cudaq::matrix_handler> pauliZ(pauliZ_t);
  auto initialState =
      cudaq::state::from_data(std::vector<std::complex<double>>{1.0, 0.0});

  cudaq::integrators::runge_kutta integrator(4, 0.001);
  auto result = cudaq::__internal__::evolveSingle(
      ham, dims, schedule, initialState, integrator, {}, {pauliZ}, true);
  EXPECT_TRUE(result.expectation_values.has_value());
  EXPECT_EQ(result.expectation_values.value().size(), numSteps);
  std::vector<double> theoryResults;
  for (const auto &t : schedule) {
    const double expected = std::cos(2 * 2.0 * M_PI * 0.1 * t.real());
    theoryResults.emplace_back(expected);
  }

  int count = 0;
  for (auto expVals : result.expectation_values.value()) {
    EXPECT_EQ(expVals.size(), 1);
    EXPECT_NEAR((double)expVals[0], theoryResults[count++], 1e-3);
  }
}

TEST(EvolveTester, checkDensityMatrixSimple) {
  const cudaq::dimension_map dims = {{0, 2}};
  cudaq::product_op<cudaq::matrix_handler> ham1 =
<<<<<<< HEAD
      (2.0 * M_PI * 0.1 * cudaq::spin_op::x(0));
=======
      (2.0 * M_PI * 0.1 * cudaq::sum_op<cudaq::spin_handler>::x(0));
>>>>>>> 50066dd9
  cudaq::sum_op<cudaq::matrix_handler> ham(ham1);

  constexpr int numSteps = 10;
  std::vector<double> steps = cudaq::linspace(0.0, 1.0, numSteps);
  cudaq::schedule schedule(steps, {"t"});

<<<<<<< HEAD
  cudaq::product_op<cudaq::matrix_handler> pauliZ_t = cudaq::spin_op::z(0);
=======
  cudaq::product_op<cudaq::matrix_handler> pauliZ_t =
      cudaq::sum_op<cudaq::spin_handler>::z(0);
>>>>>>> 50066dd9
  cudaq::sum_op<cudaq::matrix_handler> pauliZ(pauliZ_t);
  auto initialState = cudaq::state::from_data(
      std::vector<std::complex<double>>{1.0, 0.0, 0.0, 0.0});

  cudaq::integrators::runge_kutta integrator(1, 0.001);
  auto result = cudaq::__internal__::evolveSingle(
      ham, dims, schedule, initialState, integrator, {}, {pauliZ}, true);
  EXPECT_TRUE(result.expectation_values.has_value());
  EXPECT_EQ(result.expectation_values.value().size(), numSteps);
  std::vector<double> theoryResults;
  for (const auto &t : schedule) {
    const double expected = std::cos(2 * 2.0 * M_PI * 0.1 * t.real());
    theoryResults.emplace_back(expected);
  }

  int count = 0;
  for (auto expVals : result.expectation_values.value()) {
    EXPECT_EQ(expVals.size(), 1);
    EXPECT_NEAR((double)expVals[0], theoryResults[count++], 1e-3);
  }
}

TEST(EvolveTester, checkCompositeSystem) {
  constexpr int cavity_levels = 10;
  const cudaq::dimension_map dims = {{0, 2}, {1, cavity_levels}};
  auto a = cudaq::boson_op::annihilate(1);
  auto a_dag = cudaq::boson_op::create(1);

  auto sm = cudaq::boson_op::annihilate(0);
  auto sm_dag = cudaq::boson_op::create(0);

  cudaq::product_op<cudaq::matrix_handler> atom_occ_op_t =
      cudaq::matrix_handler::number(0);
  cudaq::sum_op<cudaq::matrix_handler> atom_occ_op(atom_occ_op_t);

  cudaq::product_op<cudaq::matrix_handler> cavity_occ_op_t =
      cudaq::matrix_handler::number(1);
  cudaq::sum_op<cudaq::matrix_handler> cavity_occ_op(cavity_occ_op_t);

  auto hamiltonian = 2 * M_PI * atom_occ_op + 2 * M_PI * cavity_occ_op +
                     2 * M_PI * 0.25 * (sm * a_dag + sm_dag * a);
  // auto matrix = hamiltonian.to_matrix(dims);
  // std::cout << "Matrix:\n" << matrix.dump() << "\n";
  Eigen::Vector2cd qubit_state;
  qubit_state << 1.0, 0.0;
  Eigen::VectorXcd cavity_state = Eigen::VectorXcd::Zero(cavity_levels);
  const int num_photons = 5;
  cavity_state[num_photons] = 1.0;
  Eigen::VectorXcd initial_state_vec =
      Eigen::kroneckerProduct(cavity_state, qubit_state);
  constexpr int num_steps = 21;
  std::vector<double> steps = cudaq::linspace(0.0, 1.0, num_steps);
  cudaq::schedule schedule(steps, {"t"});
  auto initialState = cudaq::state::from_data(
      std::make_pair(initial_state_vec.data(), initial_state_vec.size()));
  cudaq::integrators::runge_kutta integrator(4, 0.001);

  auto result = cudaq::__internal__::evolveSingle(
      hamiltonian, dims, schedule, initialState, integrator, {},
      {cavity_occ_op, atom_occ_op}, true);
  EXPECT_TRUE(result.expectation_values.has_value());
  EXPECT_EQ(result.expectation_values.value().size(), num_steps);

  int count = 0;
  for (auto expVals : result.expectation_values.value()) {
    EXPECT_EQ(expVals.size(), 2);
    std::cout << expVals[0] << " | ";
    std::cout << expVals[1] << "\n";
    // This should be an exchanged interaction
    EXPECT_NEAR((double)expVals[0] + (double)expVals[1], num_photons, 1e-2);
  }
}

TEST(EvolveTester, checkCompositeSystemWithCollapse) {
  constexpr int cavity_levels = 10;
  const cudaq::dimension_map dims = {{0, 2}, {1, cavity_levels}};
  auto a = cudaq::boson_op::annihilate(1);
  auto a_dag = cudaq::boson_op::create(1);

  auto sm = cudaq::boson_op::annihilate(0);
  auto sm_dag = cudaq::boson_op::create(0);

  cudaq::product_op<cudaq::matrix_handler> atom_occ_op_t =
      cudaq::matrix_handler::number(0);
  cudaq::sum_op<cudaq::matrix_handler> atom_occ_op(atom_occ_op_t);

  cudaq::product_op<cudaq::matrix_handler> cavity_occ_op_t =
      cudaq::matrix_handler::number(1);
  cudaq::sum_op<cudaq::matrix_handler> cavity_occ_op(cavity_occ_op_t);

  auto hamiltonian = 2 * M_PI * atom_occ_op + 2 * M_PI * cavity_occ_op +
                     2 * M_PI * 0.25 * (sm * a_dag + sm_dag * a);
  // auto matrix = hamiltonian.to_matrix(dims);
  // std::cout << "Matrix:\n" << matrix.dump() << "\n";
  Eigen::Vector2cd qubit_state;
  qubit_state << 1.0, 0.0;
  Eigen::VectorXcd cavity_state = Eigen::VectorXcd::Zero(cavity_levels);
  const int num_photons = 5;
  cavity_state[num_photons] = 1.0;
  Eigen::VectorXcd initial_state_vec =
      Eigen::kroneckerProduct(cavity_state, qubit_state);
  Eigen::MatrixXcd rho0 = initial_state_vec * initial_state_vec.transpose();
  std::cout << "Initial rho:\n" << rho0 << "\n";
  constexpr int num_steps = 11;
  std::vector<double> timeSteps = cudaq::linspace(0.0, 1.0, num_steps);
  cudaq::schedule schedule(timeSteps, {"t"});
  auto initialState =
      cudaq::state::from_data(std::make_pair(rho0.data(), rho0.size()));
  cudaq::integrators::runge_kutta integrator(4, 0.001);
  constexpr double decayRate = 0.1;
  cudaq::product_op<cudaq::matrix_handler> collapsedOp_t =
      std::sqrt(decayRate) * a;
  cudaq::sum_op<cudaq::matrix_handler> collapsedOp(collapsedOp_t);
  cudaq::evolve_result result = cudaq::__internal__::evolveSingle(
      hamiltonian, dims, schedule, initialState, integrator, {collapsedOp},
      {cavity_occ_op, atom_occ_op}, true);
  EXPECT_TRUE(result.expectation_values.has_value());
  EXPECT_EQ(result.expectation_values.value().size(), num_steps);

  int count = 0;
  for (auto expVals : result.expectation_values.value()) {
    EXPECT_EQ(expVals.size(), 2);
    const double totalParticleCount = expVals[0] + expVals[1];
    const auto time = timeSteps[count++];
    const double expectedResult = num_photons * std::exp(-decayRate * time);
    std::cout << "t = " << time << "; particle count = " << totalParticleCount
              << " vs " << expectedResult << "\n";
    EXPECT_NEAR(totalParticleCount, expectedResult, 0.1);
  }
}

TEST(EvolveTester, checkScalarTd) {
  const cudaq::dimension_map dims = {{0, 10}};

  constexpr int numSteps = 101;
  std::vector<double> steps = cudaq::linspace(0.0, 10.0, numSteps);
  cudaq::schedule schedule(steps, {"t"});

  auto function = [](const std::unordered_map<std::string, std::complex<double>>
                         &parameters) {
    auto entry = parameters.find("t");
    if (entry == parameters.end())
      throw std::runtime_error("Cannot find value of expected parameter");
    return 1.0;
  };
  cudaq::product_op<cudaq::matrix_handler> ham1 =
      cudaq::scalar_operator(function) * cudaq::boson_op::number(0);
  cudaq::sum_op<cudaq::matrix_handler> ham(ham1);
  cudaq::product_op<cudaq::matrix_handler> obs1 = cudaq::boson_op::number(0);
  cudaq::sum_op<cudaq::matrix_handler> obs(obs1);
  const double decayRate = 0.1;
  cudaq::product_op<cudaq::matrix_handler> collapseOp1 =
      std::sqrt(decayRate) * cudaq::boson_op::annihilate(0);
  cudaq::sum_op<cudaq::matrix_handler> collapseOp(collapseOp1);
  Eigen::VectorXcd initial_state_vec = Eigen::VectorXcd::Zero(10);
  initial_state_vec[9] = 1.0;
  Eigen::MatrixXcd rho0 = initial_state_vec * initial_state_vec.transpose();
  auto initialState =
      cudaq::state::from_data(std::make_pair(rho0.data(), rho0.size()));
  cudaq::integrators::runge_kutta integrator(4, 0.001);
  auto result = cudaq::__internal__::evolveSingle(
      ham, dims, schedule, initialState, integrator, {collapseOp}, {obs}, true);
  EXPECT_TRUE(result.expectation_values.has_value());
  EXPECT_EQ(result.expectation_values.value().size(), numSteps);
  std::vector<double> theoryResults;
  int idx = 0;
  for (const auto &t : schedule) {
    const double expected = 9.0 * std::exp(-decayRate * steps[idx++]);
    theoryResults.emplace_back(expected);
  }

  int count = 0;
  for (auto expVals : result.expectation_values.value()) {
    EXPECT_EQ(expVals.size(), 1);
    std::cout << "Result = " << (double)expVals[0]
              << "; expected = " << theoryResults[count] << "\n";
    EXPECT_NEAR((double)expVals[0], theoryResults[count], 1e-3);
    count++;
  }
}<|MERGE_RESOLUTION|>--- conflicted
+++ resolved
@@ -18,23 +18,14 @@
 TEST(EvolveTester, checkSimple) {
   const cudaq::dimension_map dims = {{0, 2}};
   cudaq::product_op<cudaq::matrix_handler> ham1 =
-<<<<<<< HEAD
       (2.0 * M_PI * 0.1 * cudaq::spin_op::x(0));
-=======
-      (2.0 * M_PI * 0.1 * cudaq::sum_op<cudaq::spin_handler>::x(0));
->>>>>>> 50066dd9
   cudaq::sum_op<cudaq::matrix_handler> ham(ham1);
 
   constexpr int numSteps = 10;
   std::vector<double> steps = cudaq::linspace(0.0, 1.0, numSteps);
   cudaq::schedule schedule(steps, {"t"});
 
-<<<<<<< HEAD
   cudaq::product_op<cudaq::matrix_handler> pauliZ_t = cudaq::spin_op::z(0);
-=======
-  cudaq::product_op<cudaq::matrix_handler> pauliZ_t =
-      cudaq::sum_op<cudaq::spin_handler>::z(0);
->>>>>>> 50066dd9
   cudaq::sum_op<cudaq::matrix_handler> pauliZ(pauliZ_t);
   auto initialState =
       cudaq::state::from_data(std::vector<std::complex<double>>{1.0, 0.0});
@@ -60,23 +51,14 @@
 TEST(EvolveTester, checkSimpleRK4) {
   const cudaq::dimension_map dims = {{0, 2}};
   cudaq::product_op<cudaq::matrix_handler> ham1 =
-<<<<<<< HEAD
       (2.0 * M_PI * 0.1 * cudaq::spin_op::x(0));
-=======
-      (2.0 * M_PI * 0.1 * cudaq::sum_op<cudaq::spin_handler>::x(0));
->>>>>>> 50066dd9
   cudaq::sum_op<cudaq::matrix_handler> ham(ham1);
 
   constexpr int numSteps = 10;
   std::vector<double> steps = cudaq::linspace(0.0, 1.0, numSteps);
   cudaq::schedule schedule(steps, {"t"});
 
-<<<<<<< HEAD
   cudaq::product_op<cudaq::matrix_handler> pauliZ_t = cudaq::spin_op::z(0);
-=======
-  cudaq::product_op<cudaq::matrix_handler> pauliZ_t =
-      cudaq::sum_op<cudaq::spin_handler>::z(0);
->>>>>>> 50066dd9
   cudaq::sum_op<cudaq::matrix_handler> pauliZ(pauliZ_t);
   auto initialState =
       cudaq::state::from_data(std::vector<std::complex<double>>{1.0, 0.0});
@@ -102,23 +84,14 @@
 TEST(EvolveTester, checkDensityMatrixSimple) {
   const cudaq::dimension_map dims = {{0, 2}};
   cudaq::product_op<cudaq::matrix_handler> ham1 =
-<<<<<<< HEAD
       (2.0 * M_PI * 0.1 * cudaq::spin_op::x(0));
-=======
-      (2.0 * M_PI * 0.1 * cudaq::sum_op<cudaq::spin_handler>::x(0));
->>>>>>> 50066dd9
   cudaq::sum_op<cudaq::matrix_handler> ham(ham1);
 
   constexpr int numSteps = 10;
   std::vector<double> steps = cudaq::linspace(0.0, 1.0, numSteps);
   cudaq::schedule schedule(steps, {"t"});
 
-<<<<<<< HEAD
   cudaq::product_op<cudaq::matrix_handler> pauliZ_t = cudaq::spin_op::z(0);
-=======
-  cudaq::product_op<cudaq::matrix_handler> pauliZ_t =
-      cudaq::sum_op<cudaq::spin_handler>::z(0);
->>>>>>> 50066dd9
   cudaq::sum_op<cudaq::matrix_handler> pauliZ(pauliZ_t);
   auto initialState = cudaq::state::from_data(
       std::vector<std::complex<double>>{1.0, 0.0, 0.0, 0.0});
