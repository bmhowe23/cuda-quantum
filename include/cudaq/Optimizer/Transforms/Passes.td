--- conflicted
+++ resolved
@@ -47,7 +47,6 @@
   ];
 }
 
-<<<<<<< HEAD
 def AssignIDs : Pass<"assign-ids", "mlir::func::FuncOp"> {
   let summary = "Generate and assign unique identifiers for qubits.";
   let description = [{
@@ -66,19 +65,6 @@
   let dependentDialects = ["quake::QuakeDialect"];
 }
 
-def PySynthCallableBlockArgs : Pass<"py-synth-callable-block-args", "mlir::func::FuncOp"> {
-  let summary = "Synthesize / Inline cc.callable_func on function block arguments.";
-  let description = [{
-    This pass is leveraged by the Python bindings to synthesize any 
-    cc.callable block arguments. By synthesis we mean replace all uses of the 
-    callable block argument with a specific in-Module function call (func.call) 
-    retrieved at runtime (the name of the function passed to the kernel at the 
-    cc.callable block argument index).
-  }];
-}
-
-=======
->>>>>>> ef013e80
 def BasisConversionPass: Pass<"basis-conversion", "mlir::ModuleOp"> {
   let summary = "Converts kernels to a set of basis operations.";
   let description = [{
