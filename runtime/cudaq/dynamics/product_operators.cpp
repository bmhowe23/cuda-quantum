--- conflicted
+++ resolved
@@ -282,15 +282,9 @@
                                                                                \
   template typename std::vector<HandlerTy>::const_iterator                     \
   product_op<HandlerTy>::find_insert_at(const HandlerTy &other);         \
-<<<<<<< HEAD
                                                                                \
   template void product_op<HandlerTy>::insert(HandlerTy &&other);        \
                                                                                \
-=======
-                                                                               \
-  template void product_op<HandlerTy>::insert(HandlerTy &&other);        \
-                                                                               \
->>>>>>> 14f287a0
   template void product_op<HandlerTy>::aggregate_terms(                  \
       HandlerTy &&item1, HandlerTy &&item2);                                   \
                                                                                \
@@ -388,7 +382,6 @@
 
 template <typename HandlerTy>
 product_op<HandlerTy>::product_op(double coefficient)
-<<<<<<< HEAD
     : coefficient(coefficient) {}
 
 template <typename HandlerTy>
@@ -396,15 +389,6 @@
     : coefficient(coefficient) {}
 
 template <typename HandlerTy>
-=======
-    : coefficient(coefficient) {}
-
-template <typename HandlerTy>
-product_op<HandlerTy>::product_op(std::complex<double> coefficient)
-    : coefficient(coefficient) {}
-
-template <typename HandlerTy>
->>>>>>> 14f287a0
 product_op<HandlerTy>::product_op(HandlerTy &&atomic)
     : coefficient(1.) {
   this->operators.push_back(std::move(atomic));
@@ -549,14 +533,10 @@
 #define INSTANTIATE_PRODUCT_PRIVATE_FRIEND_CONSTRUCTORS(HandlerTy)             \
                                                                                \
   template product_op<HandlerTy>::product_op(                      \
-<<<<<<< HEAD
-      scalar_operator coefficient);
-=======
       scalar_operator coefficient);                                            \
                                                                                \
   template product_op<HandlerTy>::product_op(                      \
       scalar_operator coefficient, HandlerTy &&atomic1);                       \
->>>>>>> 14f287a0
 
 template product_op<matrix_handler>::product_op(
     const product_op<spin_handler> &other);
