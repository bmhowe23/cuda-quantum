--- conflicted
+++ resolved
@@ -16,7 +16,6 @@
 #include "llvm/Support/ScopedPrinter.h"
 #include "mlir/Dialect/Func/IR/FuncOps.h"
 #include "mlir/Transforms/TopologicalSortUtils.h"
-#include <mutex>
 
 #define DEBUG_TYPE "quantum-mapper"
 
@@ -605,49 +604,6 @@
       addOpAndUsersToList(user, opsToMoveToEnd);
   }
 
-  /// Create an adjacency matrix attribute for a WireSetOp.
-  SparseElementsAttr getAdjacencyFromDevice(Device &d, MLIRContext *ctx) {
-    int numEdges = 0;
-    unsigned int qubitCardinality = static_cast<unsigned int>(d.getNumQubits());
-
-    SmallVector<APInt, 32> edgeVector;
-    for (unsigned int i = 0; i < qubitCardinality; i++) {
-      auto neighbors = d.getNeighbours(Device::Qubit(i));
-      numEdges += neighbors.size();
-      for (auto neighbor : neighbors) {
-        edgeVector.emplace_back(64, i);
-        edgeVector.emplace_back(64, neighbor.index);
-      }
-    }
-
-    IntegerType boolTy = IntegerType::get(ctx, /*width=*/1);
-    ShapedType tensorI1 =
-        RankedTensorType::get({qubitCardinality, qubitCardinality}, boolTy);
-    auto indicesType =
-        RankedTensorType::get({numEdges, 2}, IntegerType::get(ctx, 64));
-    auto indices = DenseIntElementsAttr::get(indicesType, edgeVector);
-    auto intValue = mlir::DenseIntElementsAttr::get(
-        mlir::RankedTensorType::get({static_cast<int64_t>(numEdges)}, boolTy),
-        true);
-    auto sparseInt = SparseElementsAttr::get(tensorI1, indices, intValue);
-
-    return sparseInt;
-  }
-
-  quake::WireSetOp insertWireSetOpForDevice(Device &d, ModuleOp mod) {
-    constexpr StringRef mappedWireSetName("mapped_wireset");
-    static std::mutex z_mutex;
-    std::scoped_lock<std::mutex> lock(z_mutex);
-    if (auto wires = mod.lookupSymbol<quake::WireSetOp>(mappedWireSetName))
-      return wires;
-
-    auto adjacency = getAdjacencyFromDevice(d, mod.getContext());
-    OpBuilder builder(mod.getBodyRegion());
-    return builder.create<quake::WireSetOp>(builder.getUnknownLoc(),
-                                            mappedWireSetName, d.getNumQubits(),
-                                            adjacency);
-  }
-
   void runOnOperation() override {
 
     auto func = getOperation();
@@ -701,33 +657,11 @@
 
     // Sanity checks and create a wire to virtual qubit mapping.
     Block &block = *blocks.begin();
-<<<<<<< HEAD
-    auto mod = block.getParentOp()->getParentOfType<ModuleOp>();
-
-    // Get grid dimensions
-    std::size_t x = deviceDim[0];
-    std::size_t y = deviceDim[1];
-
-    // These are captured in the user help (device options in Passes.td), so if
-    // you update this, be sure to update that as well.
-    Device d;
-    if (deviceTopoType == Path)
-      d = Device::path(x);
-    else if (deviceTopoType == Ring)
-      d = Device::ring(x);
-    else if (deviceTopoType == Star)
-      d = Device::star(/*numQubits=*/x, /*centerQubit=*/y);
-    else if (deviceTopoType == Grid)
-      d = Device::grid(/*width=*/x, /*height=*/y);
-    else if (deviceTopoType == File)
-      d = Device::file(deviceFilename);
-=======
 
     Device d;
     if (auto adj =
             dyn_cast_or_null<SparseElementsAttr>(wireSetOp.getAdjacencyAttr()))
       d = Device::attr(adj);
->>>>>>> 2953619d
 
     if (d.getNumQubits() == 0) {
       func.emitError("Trying to target an empty device.");
@@ -753,8 +687,6 @@
         finalQubitWire[id] = qop.getResult();
         sources[id] = qop;
         lastSource = &op;
-<<<<<<< HEAD
-=======
       } else if (dyn_cast<quake::NullWireOp>(op)) {
         op.emitOpError(
             "the mapper requires borrow operations and prohibits null wires");
@@ -765,7 +697,6 @@
                        "reference semantics");
         signalPassFailure();
         return;
->>>>>>> 2953619d
       } else if (quake::isSupportedMappingOperation(&op)) {
         // Make sure the operation is using value semantics.
         if (!quake::isLinearValueForm(&op)) {
@@ -822,18 +753,9 @@
       return;
     }
 
-<<<<<<< HEAD
-    // Create a new WireSet and make all existing borrow_wire ops use it
-    // instead.
-    auto wireSetOp = insertWireSetOpForDevice(d, mod);
-    auto newWireSetName = wireSetOp.getSymName();
-    func.walk([&](quake::BorrowWireOp borrowOp) {
-      borrowOp.setSetName(newWireSetName);
-=======
     // Make all existing borrow_wire ops use the mapped wire set.
     func.walk([&](quake::BorrowWireOp borrowOp) {
       borrowOp.setSetName(mappedWireSetName);
->>>>>>> 2953619d
     });
 
     // We've made it past all the initial checks. Remove the returns now. They
@@ -881,13 +803,8 @@
     builder.setInsertionPointAfter(lastSource);
     for (unsigned i = 0; i < d.getNumQubits(); i++) {
       if (!sources[i]) {
-<<<<<<< HEAD
-        auto borrowOp = builder.create<quake::BorrowWireOp>(unknownLoc, wireTy,
-                                                            newWireSetName, i);
-=======
         auto borrowOp = builder.create<quake::BorrowWireOp>(
             unknownLoc, wireTy, mappedWireSetName, i);
->>>>>>> 2953619d
         wireToVirtualQ[borrowOp.getResult()] = Placement::VirtualQ(i);
         sources[i] = borrowOp;
       }
