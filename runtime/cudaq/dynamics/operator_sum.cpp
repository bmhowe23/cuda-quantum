/*******************************************************************************
 * Copyright (c) 2022 - 2025 NVIDIA Corporation & Affiliates.                  *
 * All rights reserved.                                                        *
 *                                                                             *
 * This source code and the accompanying materials are made available under    *
 * the terms of the Apache License 2.0 which accompanies this distribution.    *
 ******************************************************************************/

#include <algorithm>
#include <iostream>
#include <numeric>
#include <set>
#include <type_traits>
#include <utility>

#include "cudaq/operators.h"
#include "evaluation.h"
#include "helpers.h"

namespace cudaq {

// private methods

template <typename HandlerTy>
void sum_op<HandlerTy>::insert(const product_op<HandlerTy> &other) {
  auto term_id = other.get_term_id();
  auto it = this->term_map.find(term_id);
  if (it == this->term_map.cend()) {
    this->coefficients.push_back(other.coefficient);
    this->term_map.insert(
        it, std::make_pair(std::move(term_id), this->terms.size()));
    this->terms.push_back(other.operators);
  } else {
    this->coefficients[it->second] += other.coefficient;
  }
}

template <typename HandlerTy>
void sum_op<HandlerTy>::insert(product_op<HandlerTy> &&other) {
  auto term_id = other.get_term_id();
  auto it = this->term_map.find(term_id);
  if (it == this->term_map.cend()) {
    this->coefficients.push_back(std::move(other.coefficient));
    this->term_map.insert(
        it, std::make_pair(std::move(term_id), this->terms.size()));
    this->terms.push_back(std::move(other.operators));
  } else {
    this->coefficients[it->second] += other.coefficient;
  }
}

template <typename HandlerTy>
void sum_op<HandlerTy>::aggregate_terms() {}

template <typename HandlerTy>
template <typename... Args>
void sum_op<HandlerTy>::aggregate_terms(
    product_op<HandlerTy> &&head, Args &&...args) {
  this->insert(std::forward<product_op<HandlerTy>>(head));
  aggregate_terms(std::forward<Args>(args)...);
}

template <typename HandlerTy>
template <typename EvalTy>
EvalTy sum_op<HandlerTy>::evaluate(
    operator_arithmetics<EvalTy> arithmetics) const {

  if (terms.size() == 0)
    return EvalTy();

  // Adding a tensor product with the identity for degrees that an operator
  // doesn't act on. Needed e.g. to make sure all matrices are of the same size
  // before summing them up.
  auto degrees = this->degrees(false); // keep in canonical order
  auto paddedTerm = [&arithmetics, &degrees = std::as_const(degrees)](
                        product_op<HandlerTy> &&term) {
    std::vector<HandlerTy> prod_ops;
    prod_ops.reserve(degrees.size());
    auto term_degrees =
        term.degrees(false); // ordering does not really matter here
    for (auto degree : degrees) {
      auto it = std::find(term_degrees.begin(), term_degrees.end(), degree);
      if (it == term_degrees.end()) {
        HandlerTy identity(degree);
        prod_ops.push_back(std::move(identity));
      }
    }
    product_op<HandlerTy> prod(1, std::move(prod_ops));
    prod *= term; // ensures canonical ordering (if possible)
    return prod;
  };

  // NOTE: It is important that we evaluate the terms in a specific order,
  // otherwise the evaluation is not consistent with other methods.
  // The specific order does not matter, as long as all methods use the same term order.
  auto it = this->begin();
  auto end = this->end();
  if (arithmetics.pad_sum_terms) {
    product_op<HandlerTy> padded_term = paddedTerm(std::move(*it));
    EvalTy sum = padded_term.template evaluate<EvalTy>(arithmetics);
    while (++it != end) {
      padded_term = paddedTerm(std::move(*it));
      EvalTy term_eval = padded_term.template evaluate<EvalTy>(arithmetics);
      sum = arithmetics.add(std::move(sum), std::move(term_eval));
    }
    return sum;
  } else {
    EvalTy sum = it->template evaluate<EvalTy>(arithmetics);
    while (++it != end) {
      EvalTy term_eval = it->template evaluate<EvalTy>(arithmetics);
      sum = arithmetics.add(std::move(sum), std::move(term_eval));
    }
    return sum;
  }
}

#define INSTANTIATE_SUM_PRIVATE_METHODS(HandlerTy)                             \
                                                                               \
  template void sum_op<HandlerTy>::insert(                                     \
      product_op<HandlerTy> &&other);                                          \
                                                                               \
  template void sum_op<HandlerTy>::insert(                                     \
      const product_op<HandlerTy> &other);                                     \
                                                                               \
  template void sum_op<HandlerTy>::aggregate_terms(                            \
      product_op<HandlerTy> &&item2);                                          \
                                                                               \
  template void sum_op<HandlerTy>::aggregate_terms(                            \
      product_op<HandlerTy> &&item1,                                           \
      product_op<HandlerTy> &&item2);                                          \
                                                                               \
  template void sum_op<HandlerTy>::aggregate_terms(                            \
      product_op<HandlerTy> &&item1,                                           \
      product_op<HandlerTy> &&item2,                                           \
      product_op<HandlerTy> &&item3);

#if !defined(__clang__)
INSTANTIATE_SUM_PRIVATE_METHODS(matrix_handler);
INSTANTIATE_SUM_PRIVATE_METHODS(spin_handler);
INSTANTIATE_SUM_PRIVATE_METHODS(boson_handler);
INSTANTIATE_SUM_PRIVATE_METHODS(fermion_handler);
#endif

#define INSTANTIATE_SUM_EVALUATE_METHODS(HandlerTy, EvalTy)                    \
                                                                               \
  template EvalTy sum_op<HandlerTy>::evaluate(                                 \
      operator_arithmetics<EvalTy> arithmetics) const;

#if !defined(__clang__)
INSTANTIATE_SUM_EVALUATE_METHODS(matrix_handler,
                                 operator_handler::matrix_evaluation);
INSTANTIATE_SUM_EVALUATE_METHODS(spin_handler,
                                 operator_handler::canonical_evaluation);
INSTANTIATE_SUM_EVALUATE_METHODS(boson_handler,
                                 operator_handler::matrix_evaluation);
INSTANTIATE_SUM_EVALUATE_METHODS(fermion_handler,
                                 operator_handler::matrix_evaluation);
#endif

// read-only properties

template <typename HandlerTy>
std::vector<std::size_t>
sum_op<HandlerTy>::degrees(bool application_order) const {
  std::set<std::size_t> unsorted_degrees;
  for (const std::vector<HandlerTy> &term : this->terms) {
    for (const HandlerTy &op : term) {
      auto op_degrees = op.degrees();
      unsorted_degrees.insert(op_degrees.cbegin(), op_degrees.cend());
    }
  }
  auto degrees =
      std::vector<std::size_t>(unsorted_degrees.cbegin(), unsorted_degrees.cend());
  if (application_order)
    std::sort(degrees.begin(), degrees.end(),
              operator_handler::user_facing_order);
  else
    std::sort(degrees.begin(), degrees.end(),
              operator_handler::canonical_order);
  return std::move(degrees);
}

template <typename HandlerTy>
std::size_t sum_op<HandlerTy>::num_terms() const {
  return this->terms.size();
}

#define INSTANTIATE_SUM_PROPERTIES(HandlerTy)                                  \
                                                                               \
  template std::vector<std::size_t> sum_op<HandlerTy>::degrees(                \
      bool application_order) const;                                           \
                                                                               \
  template std::size_t sum_op<HandlerTy>::num_terms() const;

#if !defined(__clang__)
INSTANTIATE_SUM_PROPERTIES(matrix_handler);
INSTANTIATE_SUM_PROPERTIES(spin_handler);
INSTANTIATE_SUM_PROPERTIES(boson_handler);
INSTANTIATE_SUM_PROPERTIES(fermion_handler);
#endif

// constructors

template <typename HandlerTy>
sum_op<HandlerTy>::sum_op(const product_op<HandlerTy> &prod) {
  this->insert(prod);
}

template <typename HandlerTy>
template <typename... Args,
          std::enable_if_t<std::conjunction<std::is_same<
                               product_op<HandlerTy>, Args>...>::value &&
                               sizeof...(Args),
                           bool>>
sum_op<HandlerTy>::sum_op(Args &&...args) {
  this->coefficients.reserve(sizeof...(Args));
  this->term_map.reserve(sizeof...(Args));
  this->terms.reserve(sizeof...(Args));
  aggregate_terms(std::forward<product_op<HandlerTy> &&>(args)...);
}

template <typename HandlerTy>
template <typename T,
          std::enable_if_t<!std::is_same<T, HandlerTy>::value &&
                               std::is_constructible<HandlerTy, T>::value,
                           bool>>
sum_op<HandlerTy>::sum_op(const sum_op<T> &other)
    : coefficients(other.coefficients) {
  this->term_map.reserve(other.terms.size());
  this->terms.reserve(other.terms.size());
  for (const auto &operators : other.terms) {
    product_op<HandlerTy> term(
        product_op<T>(1., operators)); // coefficient does not matter
    this->term_map.insert(
        this->term_map.cend(),
        std::make_pair(term.get_term_id(), this->terms.size()));
    this->terms.push_back(std::move(term.operators));
  }
}

template <typename HandlerTy>
template <typename T,
          std::enable_if_t<std::is_same<HandlerTy, matrix_handler>::value &&
                               !std::is_same<T, HandlerTy>::value &&
                               std::is_constructible<HandlerTy, T>::value,
                           bool>>
sum_op<HandlerTy>::sum_op(
    const sum_op<T> &other,
    const matrix_handler::commutation_behavior &behavior)
    : coefficients(other.coefficients) {
  this->term_map.reserve(other.terms.size());
  this->terms.reserve(other.terms.size());
  for (const auto &operators : other.terms) {
    product_op<HandlerTy> term(product_op<T>(1., operators),
                                     behavior); // coefficient does not matter
    this->term_map.insert(
        this->term_map.cend(),
        std::make_pair(term.get_term_id(), this->terms.size()));
    this->terms.push_back(std::move(term.operators));
  }
}

template <typename HandlerTy>
sum_op<HandlerTy>::sum_op(const sum_op<HandlerTy> &other,
                                      bool sized, int size) {
  if (!sized) {
    this->coefficients = other.coefficients;
    this->term_map = other.term_map;
    this->terms = other.terms;
  } else {
    this->coefficients.reserve(size);
    this->term_map.reserve(size);
    this->terms.reserve(size);
    for (const auto &coeff : other.coefficients)
      this->coefficients.push_back(coeff);
    for (const auto &entry : other.term_map)
      this->term_map.insert(this->term_map.cend(), entry);
    for (const auto &term : other.terms)
      this->terms.push_back(term);
  }
}

template <typename HandlerTy>
sum_op<HandlerTy>::sum_op(const sum_op<HandlerTy> &other) 
  : sum_op(other, false, 0) {}

template <typename HandlerTy>
sum_op<HandlerTy>::sum_op(sum_op<HandlerTy> &&other, bool sized, int size)
    : coefficients(std::move(other.coefficients)),
      term_map(std::move(other.term_map)), terms(std::move(other.terms)) {
  if (sized) {
    this->coefficients.reserve(size);
    this->term_map.reserve(size);
    this->terms.reserve(size);
  }
}

template <typename HandlerTy>
sum_op<HandlerTy>::sum_op(sum_op<HandlerTy> &&other)
  : sum_op(std::move(other), false, 0) {}

#define INSTANTIATE_SUM_CONSTRUCTORS(HandlerTy)                                \
                                                                               \
  template sum_op<HandlerTy>::sum_op();                                        \
<<<<<<< HEAD
                                                                               \
  template sum_op<HandlerTy>::sum_op(                                          \
      const product_op<HandlerTy> &item2);                                     \
                                                                               \
  template sum_op<HandlerTy>::sum_op(                                          \
      product_op<HandlerTy> &&item2);                                          \
                                                                               \
  template sum_op<HandlerTy>::sum_op(                                          \
      product_op<HandlerTy> &&item1,                                           \
      product_op<HandlerTy> &&item2);                                          \
                                                                               \
  template sum_op<HandlerTy>::sum_op(                                          \
      product_op<HandlerTy> &&item1,                                           \
      product_op<HandlerTy> &&item2,                                           \
      product_op<HandlerTy> &&item3);                                          \
                                                                               \
  template sum_op<HandlerTy>::sum_op(                                          \
      const sum_op<HandlerTy> &other, bool sized, int size);                   \
                                                                               \
  template sum_op<HandlerTy>::sum_op(                                          \
      const sum_op<HandlerTy> &other);                                         \
                                                                               \
  template sum_op<HandlerTy>::sum_op(                                          \
      sum_op<HandlerTy> &&other, bool sized, int size);                        \
                                                                               \
  template sum_op<HandlerTy>::sum_op(                                          \
=======
                                                                               \
  template sum_op<HandlerTy>::sum_op(                                          \
      const product_op<HandlerTy> &item2);                                     \
                                                                               \
  template sum_op<HandlerTy>::sum_op(                                          \
      product_op<HandlerTy> &&item2);                                          \
                                                                               \
  template sum_op<HandlerTy>::sum_op(                                          \
      product_op<HandlerTy> &&item1,                                           \
      product_op<HandlerTy> &&item2);                                          \
                                                                               \
  template sum_op<HandlerTy>::sum_op(                                          \
      product_op<HandlerTy> &&item1,                                           \
      product_op<HandlerTy> &&item2,                                           \
      product_op<HandlerTy> &&item3);                                          \
                                                                               \
  template sum_op<HandlerTy>::sum_op(                                          \
      const sum_op<HandlerTy> &other, bool sized, int size);                   \
                                                                               \
  template sum_op<HandlerTy>::sum_op(                                          \
      const sum_op<HandlerTy> &other);                                         \
                                                                               \
  template sum_op<HandlerTy>::sum_op(                                          \
      sum_op<HandlerTy> &&other, bool sized, int size);                        \
                                                                               \
  template sum_op<HandlerTy>::sum_op(                                          \
>>>>>>> 14f287a0
      sum_op<HandlerTy> &&other);

// Note:
// These are the private constructors needed by friend classes and functions
// of sum_op. For clang, (only!) these need to be instantiated explicitly
// to be available to those.
#define INSTANTIATE_SUM_PRIVATE_FRIEND_CONSTRUCTORS(HandlerTy)                 \
                                                                               \
<<<<<<< HEAD
  template sum_op<HandlerTy>::sum_op();                                        \
                                                                               \
=======
>>>>>>> 14f287a0
  template sum_op<HandlerTy>::sum_op(                                          \
      product_op<HandlerTy> &&item1,                                           \
      product_op<HandlerTy> &&item2);

template sum_op<matrix_handler>::sum_op(
    const sum_op<spin_handler> &other);
template sum_op<matrix_handler>::sum_op(
    const sum_op<boson_handler> &other);
template sum_op<matrix_handler>::sum_op(
    const sum_op<fermion_handler> &other);
template sum_op<matrix_handler>::sum_op(
    const sum_op<spin_handler> &other,
    const matrix_handler::commutation_behavior &behavior);
template sum_op<matrix_handler>::sum_op(
    const sum_op<boson_handler> &other,
    const matrix_handler::commutation_behavior &behavior);
template sum_op<matrix_handler>::sum_op(
    const sum_op<fermion_handler> &other,
    const matrix_handler::commutation_behavior &behavior);

#if !defined(__clang__)
INSTANTIATE_SUM_CONSTRUCTORS(matrix_handler);
INSTANTIATE_SUM_CONSTRUCTORS(spin_handler);
INSTANTIATE_SUM_CONSTRUCTORS(boson_handler);
INSTANTIATE_SUM_CONSTRUCTORS(fermion_handler);
#else
INSTANTIATE_SUM_PRIVATE_FRIEND_CONSTRUCTORS(matrix_handler);
INSTANTIATE_SUM_PRIVATE_FRIEND_CONSTRUCTORS(spin_handler);
INSTANTIATE_SUM_PRIVATE_FRIEND_CONSTRUCTORS(boson_handler);
INSTANTIATE_SUM_PRIVATE_FRIEND_CONSTRUCTORS(fermion_handler);
#endif

// assignments

template <typename HandlerTy>
template <typename T,
          std::enable_if_t<!std::is_same<T, HandlerTy>::value &&
                               std::is_constructible<HandlerTy, T>::value,
                           bool>>
sum_op<HandlerTy> &
sum_op<HandlerTy>::operator=(const product_op<T> &other) {
  *this = product_op<HandlerTy>(other);
  return *this;
}

template <typename HandlerTy>
sum_op<HandlerTy> &
sum_op<HandlerTy>::operator=(const product_op<HandlerTy> &other) {
  this->coefficients.clear();
  this->term_map.clear();
  this->terms.clear();
  this->coefficients.push_back(other.coefficient);
  this->term_map.insert(this->term_map.cend(),
                        std::make_pair(other.get_term_id(), 0));
  this->terms.push_back(other.operators);
  return *this;
}

template <typename HandlerTy>
sum_op<HandlerTy> &
sum_op<HandlerTy>::operator=(product_op<HandlerTy> &&other) {
  this->coefficients.clear();
  this->term_map.clear();
  this->terms.clear();
  this->coefficients.push_back(std::move(other.coefficient));
  this->term_map.insert(this->term_map.cend(),
                        std::make_pair(other.get_term_id(), 0));
  this->terms.push_back(std::move(other.operators));
  return *this;
}

template <typename HandlerTy>
template <typename T,
          std::enable_if_t<!std::is_same<T, HandlerTy>::value &&
                               std::is_constructible<HandlerTy, T>::value,
                           bool>>
sum_op<HandlerTy> &
sum_op<HandlerTy>::operator=(const sum_op<T> &other) {
  *this = sum_op<HandlerTy>(other);
  return *this;
}

template <typename HandlerTy>
sum_op<HandlerTy> &
sum_op<HandlerTy>::operator=(const sum_op<HandlerTy> &other) {
  if (this != &other) {
    this->coefficients = other.coefficients;
    this->term_map = other.term_map;
    this->terms = other.terms;
  }
  return *this;
}

template <typename HandlerTy>
sum_op<HandlerTy> &
sum_op<HandlerTy>::operator=(sum_op<HandlerTy> &&other) {
  if (this != &other) {
    this->coefficients = std::move(other.coefficients);
    this->term_map = std::move(other.term_map);
    this->terms = std::move(other.terms);
  }
  return *this;
}

#define INSTANTIATE_SUM_ASSIGNMENTS(HandlerTy)                                 \
                                                                               \
  template sum_op<HandlerTy> &sum_op<HandlerTy>::operator=(                    \
      product_op<HandlerTy> &&other);                                          \
                                                                               \
  template sum_op<HandlerTy> &sum_op<HandlerTy>::operator=(                    \
      const product_op<HandlerTy> &other);                                     \
                                                                               \
  template sum_op<HandlerTy> &sum_op<HandlerTy>::operator=(                    \
      const sum_op<HandlerTy> &other);                                         \
                                                                               \
  template sum_op<HandlerTy> &sum_op<HandlerTy>::operator=(                    \
      sum_op<HandlerTy> &&other);

template sum_op<matrix_handler> &
sum_op<matrix_handler>::operator=(
    const product_op<spin_handler> &other);
template sum_op<matrix_handler> &
sum_op<matrix_handler>::operator=(
    const product_op<boson_handler> &other);
template sum_op<matrix_handler> &
sum_op<matrix_handler>::operator=(
    const product_op<fermion_handler> &other);
template sum_op<matrix_handler> &
sum_op<matrix_handler>::operator=(
    const sum_op<spin_handler> &other);
template sum_op<matrix_handler> &
sum_op<matrix_handler>::operator=(
    const sum_op<boson_handler> &other);
template sum_op<matrix_handler> &
sum_op<matrix_handler>::operator=(
    const sum_op<fermion_handler> &other);

#if !defined(__clang__)
INSTANTIATE_SUM_ASSIGNMENTS(matrix_handler);
INSTANTIATE_SUM_ASSIGNMENTS(spin_handler);
INSTANTIATE_SUM_ASSIGNMENTS(boson_handler);
INSTANTIATE_SUM_ASSIGNMENTS(fermion_handler);
#endif

// evaluations

template <typename HandlerTy>
std::string sum_op<HandlerTy>::to_string() const {
  if (this->terms.size() == 0) return "";
  auto it = this->begin();
  std::string str = it->to_string();
  while (++it != this->end())
    str += " + " + it->to_string();
  return std::move(str);
}

template <typename HandlerTy>
complex_matrix sum_op<HandlerTy>::to_matrix(
    std::unordered_map<int, int> dimensions,
    const std::unordered_map<std::string, std::complex<double>> &parameters,
    bool application_order) const {
  auto evaluated =
      this->evaluate(operator_arithmetics<operator_handler::matrix_evaluation>(
          dimensions, parameters));
  if (!application_order || operator_handler::canonical_order(1, 0) ==
                                operator_handler::user_facing_order(1, 0))
    return std::move(evaluated.matrix);

  auto degrees = evaluated.degrees;
  std::sort(degrees.begin(), degrees.end(),
            operator_handler::user_facing_order);
  auto permutation = cudaq::detail::compute_permutation(evaluated.degrees,
                                                        degrees, dimensions);
  cudaq::detail::permute_matrix(evaluated.matrix, permutation);
  return std::move(evaluated.matrix);
}

template <>
complex_matrix sum_op<spin_handler>::to_matrix(
    std::unordered_map<int, int> dimensions,
    const std::unordered_map<std::string, std::complex<double>> &parameters,
    bool application_order) const {
  auto evaluated = this->evaluate(
      operator_arithmetics<operator_handler::canonical_evaluation>(dimensions,
                                                                   parameters));
  if (evaluated.terms.size() == 0)
    return cudaq::complex_matrix(0, 0);

  bool invert_order =
      application_order && operator_handler::canonical_order(1, 0) !=
                               operator_handler::user_facing_order(1, 0);
  auto matrix = spin_handler::to_matrix(
      evaluated.terms[0].second, evaluated.terms[0].first, invert_order);
  for (auto i = 1; i < terms.size(); ++i)
    matrix += spin_handler::to_matrix(evaluated.terms[i].second,
                                       evaluated.terms[i].first, invert_order);
  return std::move(matrix);
}

#define INSTANTIATE_SUM_EVALUATIONS(HandlerTy)                                 \
                                                                               \
  template std::string sum_op<HandlerTy>::to_string() const;                   \
                                                                               \
  template complex_matrix sum_op<HandlerTy>::to_matrix(                        \
      std::unordered_map<int, int> dimensions,                                 \
      const std::unordered_map<std::string, std::complex<double>> &params,     \
      bool application_order) const;

#if !defined(__clang__)
INSTANTIATE_SUM_EVALUATIONS(matrix_handler);
INSTANTIATE_SUM_EVALUATIONS(spin_handler);
INSTANTIATE_SUM_EVALUATIONS(boson_handler);
INSTANTIATE_SUM_EVALUATIONS(fermion_handler);
#endif

// comparisons

template <typename HandlerTy>
bool sum_op<HandlerTy>::operator==(const sum_op<HandlerTy> &other) const {
  if (this->terms.size() != other.terms.size()) return false;
  std::vector<std::string> self_keys;
  std::vector<std::string> other_keys;
  self_keys.reserve(this->terms.size());
  other_keys.reserve(other.terms.size());
  for (const auto &entry : this->term_map)
    self_keys.push_back(entry.first);
  for (const auto &entry : other.term_map)
    other_keys.push_back(entry.first);
  std::sort(self_keys.begin(), self_keys.end());
  std::sort(other_keys.begin(), other_keys.end());
  if (self_keys != other_keys) return false;
  for (const auto &key : self_keys) {
    auto self_idx = this->term_map.find(key)->second;
    auto other_idx = other.term_map.find(key)->second;
    if (this->coefficients[self_idx] != other.coefficients[other_idx])
      return false;
  }
  return true;
}

#define INSTANTIATE_SUM_COMPARISONS(HandlerTy)                                 \
  template bool sum_op<HandlerTy>::operator==(                                 \
    const sum_op<HandlerTy> &other) const;

#if !defined(__clang__)
INSTANTIATE_SUM_COMPARISONS(matrix_handler);
INSTANTIATE_SUM_COMPARISONS(spin_handler);
INSTANTIATE_SUM_COMPARISONS(boson_handler);
INSTANTIATE_SUM_COMPARISONS(fermion_handler);
#endif

// unary operators

template <typename HandlerTy>
sum_op<HandlerTy> sum_op<HandlerTy>::operator-() const & {
  sum_op<HandlerTy> sum;
  sum.coefficients.reserve(this->coefficients.size());
  sum.term_map = this->term_map;
  sum.terms = this->terms;
  for (auto &coeff : this->coefficients)
    sum.coefficients.push_back(-1. * coeff);
  return std::move(sum);
}

template <typename HandlerTy>
sum_op<HandlerTy> sum_op<HandlerTy>::operator-() && {
  for (auto &coeff : this->coefficients)
    coeff *= -1.;
  return std::move(*this);
}

template <typename HandlerTy>
sum_op<HandlerTy> sum_op<HandlerTy>::operator+() const & {
  return *this;
}

template <typename HandlerTy>
sum_op<HandlerTy> sum_op<HandlerTy>::operator+() && {
  return std::move(*this);
}

#define INSTANTIATE_SUM_UNARY_OPS(HandlerTy)                                   \
                                                                               \
  template sum_op<HandlerTy> sum_op<HandlerTy>::operator-()        \
      const &;                                                                 \
                                                                               \
  template sum_op<HandlerTy> sum_op<HandlerTy>::operator-() &&;    \
                                                                               \
  template sum_op<HandlerTy> sum_op<HandlerTy>::operator+()        \
      const &;                                                                 \
                                                                               \
  template sum_op<HandlerTy> sum_op<HandlerTy>::operator+() &&;

#if !defined(__clang__)
INSTANTIATE_SUM_UNARY_OPS(matrix_handler);
INSTANTIATE_SUM_UNARY_OPS(spin_handler);
INSTANTIATE_SUM_UNARY_OPS(boson_handler);
INSTANTIATE_SUM_UNARY_OPS(fermion_handler);
#endif

// right-hand arithmetics

#define SUM_MULTIPLICATION_SCALAR(op)                                          \
                                                                               \
  template <typename HandlerTy>                                                \
  sum_op<HandlerTy> sum_op<HandlerTy>::operator op(                \
      const scalar_operator &other) const & {                                  \
    sum_op<HandlerTy> sum;                                               \
    sum.coefficients.reserve(this->coefficients.size());                       \
    sum.term_map = this->term_map;                                             \
    sum.terms = this->terms;                                                   \
    for (const auto &coeff : this->coefficients)                               \
      sum.coefficients.push_back(coeff op other);                              \
    return std::move(sum);                                                     \
  }                                                                            \
                                                                               \
  template <typename HandlerTy>                                                \
  sum_op<HandlerTy> sum_op<HandlerTy>::operator op(                \
      const scalar_operator &other) && {                                       \
    for (auto &coeff : this->coefficients)                                     \
      coeff op## = other;                                                      \
    return std::move(*this);                                                   \
  }

SUM_MULTIPLICATION_SCALAR(*);
SUM_MULTIPLICATION_SCALAR(/);

#define SUM_ADDITION_SCALAR(op)                                                \
                                                                               \
  template <typename HandlerTy>                                                \
  sum_op<HandlerTy> sum_op<HandlerTy>::operator op(                \
      const scalar_operator &other) const & {                                  \
    sum_op<HandlerTy> sum(*this, true, this->terms.size() + 1);                \
    sum.insert(product_op<HandlerTy>(op other));                         \
    return std::move(sum);                                                     \
  }                                                                            \
                                                                               \
  template <typename HandlerTy>                                                \
  sum_op<HandlerTy> sum_op<HandlerTy>::operator op(                \
      scalar_operator &&other) const & {                                       \
    sum_op<HandlerTy> sum(*this, true, this->terms.size() + 1);                \
    sum.insert(product_op<HandlerTy>(op std::move(other)));              \
    return std::move(sum);                                                     \
  }                                                                            \
                                                                               \
  template <typename HandlerTy>                                                \
  sum_op<HandlerTy> sum_op<HandlerTy>::operator op(                \
      const scalar_operator &other) && {                                       \
    this->insert(product_op<HandlerTy>(op other));                       \
    return std::move(*this);                                                   \
  }                                                                            \
                                                                               \
  template <typename HandlerTy>                                                \
  sum_op<HandlerTy> sum_op<HandlerTy>::operator op(                \
      scalar_operator &&other) && {                                            \
    this->insert(product_op<HandlerTy>(op std::move(other)));            \
    return std::move(*this);                                                   \
  }

SUM_ADDITION_SCALAR(+);
SUM_ADDITION_SCALAR(-);

#define INSTANTIATE_SUM_RHSIMPLE_OPS(HandlerTy)                                \
                                                                               \
  template sum_op<HandlerTy> sum_op<HandlerTy>::operator*(         \
      const scalar_operator &other) const &;                                   \
  template sum_op<HandlerTy> sum_op<HandlerTy>::operator*(         \
      const scalar_operator &other) &&;                                        \
  template sum_op<HandlerTy> sum_op<HandlerTy>::operator/(         \
      const scalar_operator &other) const &;                                   \
  template sum_op<HandlerTy> sum_op<HandlerTy>::operator/(         \
      const scalar_operator &other) &&;                                        \
  template sum_op<HandlerTy> sum_op<HandlerTy>::operator+(         \
      scalar_operator &&other) const &;                                        \
  template sum_op<HandlerTy> sum_op<HandlerTy>::operator+(         \
      scalar_operator &&other) &&;                                             \
  template sum_op<HandlerTy> sum_op<HandlerTy>::operator+(         \
      const scalar_operator &other) const &;                                   \
  template sum_op<HandlerTy> sum_op<HandlerTy>::operator+(         \
      const scalar_operator &other) &&;                                        \
  template sum_op<HandlerTy> sum_op<HandlerTy>::operator-(         \
      scalar_operator &&other) const &;                                        \
  template sum_op<HandlerTy> sum_op<HandlerTy>::operator-(         \
      scalar_operator &&other) &&;                                             \
  template sum_op<HandlerTy> sum_op<HandlerTy>::operator-(         \
      const scalar_operator &other) const &;                                   \
  template sum_op<HandlerTy> sum_op<HandlerTy>::operator-(         \
      const scalar_operator &other) &&;

#if !defined(__clang__)
INSTANTIATE_SUM_RHSIMPLE_OPS(matrix_handler);
INSTANTIATE_SUM_RHSIMPLE_OPS(spin_handler);
INSTANTIATE_SUM_RHSIMPLE_OPS(boson_handler);
INSTANTIATE_SUM_RHSIMPLE_OPS(fermion_handler);
#endif

template <typename HandlerTy>
sum_op<HandlerTy> sum_op<HandlerTy>::operator*(
    const product_op<HandlerTy> &other) const {
  sum_op<HandlerTy> sum; // the entire sum needs to be rebuilt
  sum.coefficients.reserve(this->coefficients.size());
  sum.term_map.reserve(this->terms.size());
  sum.terms.reserve(this->terms.size());
  for (auto i = 0; i < this->terms.size(); ++i) {
    auto max_size = this->terms[i].size() + other.operators.size();
    product_op<HandlerTy> prod(this->coefficients[i] * other.coefficient,
                                     this->terms[i], max_size);
    for (HandlerTy op : other.operators)
      prod.insert(std::move(op));
    sum.insert(std::move(prod));
  }
  return std::move(sum);
}

#define SUM_ADDITION_PRODUCT(op)                                               \
                                                                               \
  template <typename HandlerTy>                                                \
  sum_op<HandlerTy> sum_op<HandlerTy>::operator op(                \
      const product_op<HandlerTy> &other) const & {                      \
    sum_op<HandlerTy> sum(*this, true, this->terms.size() + 1);                \
    sum.insert(op other);                                                      \
    return std::move(sum);                                                     \
  }                                                                            \
                                                                               \
  template <typename HandlerTy>                                                \
  sum_op<HandlerTy> sum_op<HandlerTy>::operator op(                \
      const product_op<HandlerTy> &other) && {                           \
    this->insert(op other);                                                    \
    return std::move(*this);                                                   \
  }                                                                            \
                                                                               \
  template <typename HandlerTy>                                                \
  sum_op<HandlerTy> sum_op<HandlerTy>::operator op(                \
      product_op<HandlerTy> &&other) const & {                           \
    sum_op<HandlerTy> sum(*this, true, this->terms.size() + 1);                \
    sum.insert(op std::move(other));                                           \
    return std::move(sum);                                                     \
  }                                                                            \
                                                                               \
  template <typename HandlerTy>                                                \
  sum_op<HandlerTy> sum_op<HandlerTy>::operator op(                \
      product_op<HandlerTy> &&other) && {                                \
    this->insert(op std::move(other));                                         \
    return std::move(*this);                                                   \
  }

SUM_ADDITION_PRODUCT(+)
SUM_ADDITION_PRODUCT(-)

template <typename HandlerTy>
sum_op<HandlerTy>
sum_op<HandlerTy>::operator*(const sum_op<HandlerTy> &other) const {
  sum_op<HandlerTy> sum; // the entire sum needs to be rebuilt
  auto max_size = this->terms.size() * other.terms.size();
  sum.coefficients.reserve(max_size);
  sum.term_map.reserve(max_size);
  sum.terms.reserve(max_size);
  for (auto i = 0; i < this->terms.size(); ++i) {
    for (auto j = 0; j < other.terms.size(); ++j) {
      auto max_size = this->terms[i].size() + other.terms[j].size();
      product_op<HandlerTy> prod(this->coefficients[i] *
                                           other.coefficients[j],
                                       this->terms[i], max_size);
      for (HandlerTy op : other.terms[j])
        prod.insert(std::move(op));
      sum.insert(std::move(prod));
    }
  }
  return std::move(sum);
}

#define SUM_ADDITION_SUM(op)                                                   \
                                                                               \
  template <typename HandlerTy>                                                \
  sum_op<HandlerTy> sum_op<HandlerTy>::operator op(                \
      const sum_op<HandlerTy> &other) const & {                          \
    sum_op<HandlerTy> sum(*this, true,                                        \
                                this->terms.size() + other.terms.size());      \
    for (auto i = 0; i < other.terms.size(); ++i) {                            \
      product_op<HandlerTy> prod(op other.coefficients[i],               \
                                       other.terms[i]);                        \
      sum.insert(std::move(prod));                                             \
    }                                                                          \
    return std::move(sum);                                                     \
  }                                                                            \
                                                                               \
  template <typename HandlerTy>                                                \
  sum_op<HandlerTy> sum_op<HandlerTy>::operator op(                \
      const sum_op<HandlerTy> &other) && {                               \
    auto max_size = this->terms.size() + other.terms.size();                   \
    this->coefficients.reserve(max_size);                                      \
    this->term_map.reserve(max_size);                                          \
    this->terms.reserve(max_size);                                             \
    for (auto i = 0; i < other.terms.size(); ++i)                              \
      this->insert(product_op<HandlerTy>(op other.coefficients[i],       \
                                               other.terms[i]));               \
    return std::move(*this);                                                   \
  }                                                                            \
                                                                               \
  template <typename HandlerTy>                                                \
  sum_op<HandlerTy> sum_op<HandlerTy>::operator op(                \
      sum_op<HandlerTy> &&other) const & {                               \
    sum_op<HandlerTy> sum(*this, true,                                         \
                                this->terms.size() + other.terms.size());      \
    for (auto i = 0; i < other.terms.size(); ++i) {                            \
      product_op<HandlerTy> prod(op std::move(other.coefficients[i]),    \
                                       std::move(other.terms[i]));             \
      sum.insert(std::move(prod));                                             \
    }                                                                          \
    return std::move(sum);                                                     \
  }                                                                            \
                                                                               \
  template <typename HandlerTy>                                                \
  sum_op<HandlerTy> sum_op<HandlerTy>::operator op(                \
      sum_op<HandlerTy> &&other) && {                                    \
    auto max_size = this->terms.size() + other.terms.size();                   \
    this->coefficients.reserve(max_size);                                      \
    this->term_map.reserve(max_size);                                          \
    this->terms.reserve(max_size);                                             \
    for (auto i = 0; i < other.terms.size(); ++i)                              \
      this->insert(product_op<HandlerTy>(                                \
          op std::move(other.coefficients[i]), std::move(other.terms[i])));    \
    return std::move(*this);                                                   \
  }

SUM_ADDITION_SUM(+);
SUM_ADDITION_SUM(-);

#define INSTANTIATE_SUM_RHCOMPOSITE_OPS(HandlerTy)                             \
                                                                               \
  template sum_op<HandlerTy> sum_op<HandlerTy>::operator*(         \
      const product_op<HandlerTy> &other) const;                         \
  template sum_op<HandlerTy> sum_op<HandlerTy>::operator+(         \
      const product_op<HandlerTy> &other) const &;                       \
  template sum_op<HandlerTy> sum_op<HandlerTy>::operator+(         \
      const product_op<HandlerTy> &other) &&;                            \
  template sum_op<HandlerTy> sum_op<HandlerTy>::operator+(         \
      product_op<HandlerTy> &&other) const &;                            \
  template sum_op<HandlerTy> sum_op<HandlerTy>::operator+(         \
      product_op<HandlerTy> &&other) &&;                                 \
  template sum_op<HandlerTy> sum_op<HandlerTy>::operator-(         \
      const product_op<HandlerTy> &other) const &;                       \
  template sum_op<HandlerTy> sum_op<HandlerTy>::operator-(         \
      const product_op<HandlerTy> &other) &&;                            \
  template sum_op<HandlerTy> sum_op<HandlerTy>::operator-(         \
      product_op<HandlerTy> &&other) const &;                            \
  template sum_op<HandlerTy> sum_op<HandlerTy>::operator-(         \
      product_op<HandlerTy> &&other) &&;                                 \
  template sum_op<HandlerTy> sum_op<HandlerTy>::operator*(         \
      const sum_op<HandlerTy> &other) const;                             \
  template sum_op<HandlerTy> sum_op<HandlerTy>::operator+(         \
      const sum_op<HandlerTy> &other) const &;                           \
  template sum_op<HandlerTy> sum_op<HandlerTy>::operator+(         \
      const sum_op<HandlerTy> &other) &&;                                \
  template sum_op<HandlerTy> sum_op<HandlerTy>::operator+(         \
      sum_op<HandlerTy> &&other) const &;                                \
  template sum_op<HandlerTy> sum_op<HandlerTy>::operator+(         \
      sum_op<HandlerTy> &&other) &&;                                     \
  template sum_op<HandlerTy> sum_op<HandlerTy>::operator-(         \
      const sum_op<HandlerTy> &other) const &;                           \
  template sum_op<HandlerTy> sum_op<HandlerTy>::operator-(         \
      const sum_op<HandlerTy> &other) &&;                                \
  template sum_op<HandlerTy> sum_op<HandlerTy>::operator-(         \
      sum_op<HandlerTy> &&other) const &;                                \
  template sum_op<HandlerTy> sum_op<HandlerTy>::operator-(         \
      sum_op<HandlerTy> &&other) &&;

#if !defined(__clang__)
INSTANTIATE_SUM_RHCOMPOSITE_OPS(matrix_handler);
INSTANTIATE_SUM_RHCOMPOSITE_OPS(spin_handler);
INSTANTIATE_SUM_RHCOMPOSITE_OPS(boson_handler);
INSTANTIATE_SUM_RHCOMPOSITE_OPS(fermion_handler);
#endif

#define SUM_MULTIPLICATION_SCALAR_ASSIGNMENT(op)                               \
                                                                               \
  template <typename HandlerTy>                                                \
  sum_op<HandlerTy> &sum_op<HandlerTy>::operator op(               \
      const scalar_operator &other) {                                          \
    for (auto &coeff : this->coefficients)                                     \
      coeff op other;                                                          \
    return *this;                                                              \
  }

SUM_MULTIPLICATION_SCALAR_ASSIGNMENT(*=);
SUM_MULTIPLICATION_SCALAR_ASSIGNMENT(/=);

#define SUM_ADDITION_SCALAR_ASSIGNMENT(op)                                     \
                                                                               \
  template <typename HandlerTy>                                                \
  sum_op<HandlerTy> &sum_op<HandlerTy>::operator op##=(            \
      const scalar_operator &other) {                                          \
    this->insert(product_op<HandlerTy>(op other));                       \
    return *this;                                                              \
  }                                                                            \
                                                                               \
  template <typename HandlerTy>                                                \
  sum_op<HandlerTy> &sum_op<HandlerTy>::operator op##=(            \
      scalar_operator &&other) {                                               \
    this->insert(product_op<HandlerTy>(op std::move(other)));            \
    return *this;                                                              \
  }

SUM_ADDITION_SCALAR_ASSIGNMENT(+);
SUM_ADDITION_SCALAR_ASSIGNMENT(-);

template <typename HandlerTy>
sum_op<HandlerTy> &
sum_op<HandlerTy>::operator*=(const product_op<HandlerTy> &other) {
  sum_op<HandlerTy> sum;
  sum.coefficients.reserve(this->coefficients.size());
  sum.term_map.reserve(this->terms.size());
  sum.terms.reserve(this->terms.size());
  for (auto i = 0; i < this->terms.size(); ++i) {
    auto max_size = this->terms[i].size() + other.operators.size();
    product_op<HandlerTy> prod(this->coefficients[i] * other.coefficient,
                                     this->terms[i], max_size);
    for (HandlerTy op : other.operators)
      prod.insert(std::move(op));
    sum.insert(std::move(prod));
  }
  *this = std::move(sum);
  return *this;
}

#define SUM_ADDITION_PRODUCT_ASSIGNMENT(op)                                    \
                                                                               \
  template <typename HandlerTy>                                                \
  sum_op<HandlerTy> &sum_op<HandlerTy>::operator op##=(            \
      const product_op<HandlerTy> &other) {                              \
    this->insert(op other);                                                    \
    return *this;                                                              \
  }                                                                            \
                                                                               \
  template <typename HandlerTy>                                                \
  sum_op<HandlerTy> &sum_op<HandlerTy>::operator op##=(            \
      product_op<HandlerTy> &&other) {                                   \
    this->insert(op std::move(other));                                         \
    return *this;                                                              \
  }

SUM_ADDITION_PRODUCT_ASSIGNMENT(+)
SUM_ADDITION_PRODUCT_ASSIGNMENT(-)

template <typename HandlerTy>
sum_op<HandlerTy> &
sum_op<HandlerTy>::operator*=(const sum_op<HandlerTy> &other) {
  sum_op<HandlerTy> sum; // the entire sum needs to be rebuilt
  auto max_size = this->terms.size() * other.terms.size();
  sum.coefficients.reserve(max_size);
  sum.term_map.reserve(max_size);
  sum.terms.reserve(max_size);
  for (auto i = 0; i < this->terms.size(); ++i) {
    for (auto j = 0; j < other.terms.size(); ++j) {
      auto max_size = this->terms[i].size() + other.terms[j].size();
      product_op<HandlerTy> prod(this->coefficients[i] *
                                           other.coefficients[j],
                                       this->terms[i], max_size);
      for (HandlerTy op : other.terms[j])
        prod.insert(std::move(op));
      sum.insert(std::move(prod));
    }
  }
  *this = std::move(sum);
  return *this;
}

#define SUM_ADDITION_SUM_ASSIGNMENT(op)                                        \
                                                                               \
  template <typename HandlerTy>                                                \
  sum_op<HandlerTy> &sum_op<HandlerTy>::operator op##=(            \
      const sum_op<HandlerTy> &other) {                                  \
    auto max_size = this->terms.size() + other.terms.size();                   \
    this->coefficients.reserve(max_size);                                      \
    this->term_map.reserve(max_size);                                          \
    this->terms.reserve(max_size);                                             \
    for (auto i = 0; i < other.terms.size(); ++i)                              \
      this->insert(product_op<HandlerTy>(op other.coefficients[i],       \
                                               other.terms[i]));               \
    return *this;                                                              \
  }                                                                            \
                                                                               \
  template <typename HandlerTy>                                                \
  sum_op<HandlerTy> &sum_op<HandlerTy>::operator op##=(            \
      sum_op<HandlerTy> &&other) {                                       \
    auto max_size = this->terms.size() + other.terms.size();                   \
    this->coefficients.reserve(max_size);                                      \
    this->term_map.reserve(max_size);                                          \
    this->terms.reserve(max_size);                                             \
    for (auto i = 0; i < other.terms.size(); ++i)                              \
      this->insert(product_op<HandlerTy>(                                \
          op std::move(other.coefficients[i]), std::move(other.terms[i])));    \
    return *this;                                                              \
  }

SUM_ADDITION_SUM_ASSIGNMENT(+);
SUM_ADDITION_SUM_ASSIGNMENT(-);

#define INSTANTIATE_SUM_OPASSIGNMENTS(HandlerTy)                               \
                                                                               \
  template sum_op<HandlerTy> &sum_op<HandlerTy>::operator*=(       \
      const scalar_operator &other);                                           \
  template sum_op<HandlerTy> &sum_op<HandlerTy>::operator/=(       \
      const scalar_operator &other);                                           \
  template sum_op<HandlerTy> &sum_op<HandlerTy>::operator+=(       \
      scalar_operator &&other);                                                \
  template sum_op<HandlerTy> &sum_op<HandlerTy>::operator+=(       \
      const scalar_operator &other);                                           \
  template sum_op<HandlerTy> &sum_op<HandlerTy>::operator-=(       \
      scalar_operator &&other);                                                \
  template sum_op<HandlerTy> &sum_op<HandlerTy>::operator-=(       \
      const scalar_operator &other);                                           \
  template sum_op<HandlerTy> &sum_op<HandlerTy>::operator*=(       \
      const product_op<HandlerTy> &other);                               \
  template sum_op<HandlerTy> &sum_op<HandlerTy>::operator+=(       \
      const product_op<HandlerTy> &other);                               \
  template sum_op<HandlerTy> &sum_op<HandlerTy>::operator+=(       \
      product_op<HandlerTy> &&other);                                    \
  template sum_op<HandlerTy> &sum_op<HandlerTy>::operator-=(       \
      const product_op<HandlerTy> &other);                               \
  template sum_op<HandlerTy> &sum_op<HandlerTy>::operator-=(       \
      product_op<HandlerTy> &&other);                                    \
  template sum_op<HandlerTy> &sum_op<HandlerTy>::operator*=(       \
      const sum_op<HandlerTy> &other);                                   \
  template sum_op<HandlerTy> &sum_op<HandlerTy>::operator+=(       \
      const sum_op<HandlerTy> &other);                                   \
  template sum_op<HandlerTy> &sum_op<HandlerTy>::operator+=(       \
      sum_op<HandlerTy> &&other);                                        \
  template sum_op<HandlerTy> &sum_op<HandlerTy>::operator-=(       \
      const sum_op<HandlerTy> &other);                                   \
  template sum_op<HandlerTy> &sum_op<HandlerTy>::operator-=(       \
      sum_op<HandlerTy> &&other);

#if !defined(__clang__)
INSTANTIATE_SUM_OPASSIGNMENTS(matrix_handler);
INSTANTIATE_SUM_OPASSIGNMENTS(spin_handler);
INSTANTIATE_SUM_OPASSIGNMENTS(boson_handler);
INSTANTIATE_SUM_OPASSIGNMENTS(fermion_handler);
#endif

// left-hand arithmetics

template <typename HandlerTy>
sum_op<HandlerTy> operator*(const scalar_operator &other,
                                  const sum_op<HandlerTy> &self) {
  sum_op<HandlerTy> sum;
  sum.coefficients.reserve(self.coefficients.size());
  sum.terms = self.terms;
  sum.term_map = self.term_map;
  for (const auto &coeff : self.coefficients)
    sum.coefficients.push_back(coeff * other);
  return std::move(sum);
}

template <typename HandlerTy>
sum_op<HandlerTy> operator*(const scalar_operator &other,
                                  sum_op<HandlerTy> &&self) {
  for (auto &&coeff : self.coefficients)
    coeff *= other;
  return std::move(self);
}

#define SUM_ADDITION_SCALAR_REVERSE(op)                                        \
                                                                               \
  template <typename HandlerTy>                                                \
  sum_op<HandlerTy> operator op(const scalar_operator &other,            \
                                      const sum_op<HandlerTy> &self) {   \
    sum_op<HandlerTy> sum(op self);                                      \
    sum.insert(product_op<HandlerTy>(other));                            \
    return std::move(sum);                                                     \
  }                                                                            \
                                                                               \
  template <typename HandlerTy>                                                \
  sum_op<HandlerTy> operator op(scalar_operator &&other,                 \
                                      const sum_op<HandlerTy> &self) {   \
    sum_op<HandlerTy> sum(op self);                                      \
    sum.insert(product_op<HandlerTy>(std::move(other)));                 \
    return std::move(sum);                                                     \
  }                                                                            \
                                                                               \
  template <typename HandlerTy>                                                \
  sum_op<HandlerTy> operator op(const scalar_operator &other,            \
                                      sum_op<HandlerTy> &&self) {        \
    for (auto &&coeff : self.coefficients)                                     \
      coeff = std::move(op coeff);                                             \
    self.insert(product_op<HandlerTy>(other));                           \
    return std::move(self);                                                    \
  }                                                                            \
                                                                               \
  template <typename HandlerTy>                                                \
  sum_op<HandlerTy> operator op(scalar_operator &&other,                 \
                                      sum_op<HandlerTy> &&self) {        \
    for (auto &&coeff : self.coefficients)                                     \
      coeff = std::move(op coeff);                                             \
    self.insert(product_op<HandlerTy>(std::move(other)));                \
    return std::move(self);                                                    \
  }

SUM_ADDITION_SCALAR_REVERSE(+);
SUM_ADDITION_SCALAR_REVERSE(-);

#define INSTANTIATE_SUM_LHCOMPOSITE_OPS(HandlerTy)                             \
                                                                               \
  template sum_op<HandlerTy> operator*(                                  \
      const scalar_operator &other, const sum_op<HandlerTy> &self);      \
  template sum_op<HandlerTy> operator*(const scalar_operator &other,     \
                                             sum_op<HandlerTy> &&self);  \
  template sum_op<HandlerTy> operator+(                                  \
      scalar_operator &&other, const sum_op<HandlerTy> &self);           \
  template sum_op<HandlerTy> operator+(scalar_operator &&other,          \
                                             sum_op<HandlerTy> &&self);  \
  template sum_op<HandlerTy> operator+(                                  \
      const scalar_operator &other, const sum_op<HandlerTy> &self);      \
  template sum_op<HandlerTy> operator+(const scalar_operator &other,     \
                                             sum_op<HandlerTy> &&self);  \
  template sum_op<HandlerTy> operator-(                                  \
      scalar_operator &&other, const sum_op<HandlerTy> &self);           \
  template sum_op<HandlerTy> operator-(scalar_operator &&other,          \
                                             sum_op<HandlerTy> &&self);  \
  template sum_op<HandlerTy> operator-(                                  \
      const scalar_operator &other, const sum_op<HandlerTy> &self);      \
  template sum_op<HandlerTy> operator-(const scalar_operator &other,     \
                                             sum_op<HandlerTy> &&self);

INSTANTIATE_SUM_LHCOMPOSITE_OPS(matrix_handler);
INSTANTIATE_SUM_LHCOMPOSITE_OPS(spin_handler);
INSTANTIATE_SUM_LHCOMPOSITE_OPS(boson_handler);
INSTANTIATE_SUM_LHCOMPOSITE_OPS(fermion_handler);

// arithmetics that require conversions

#define SUM_CONVERSIONS_OPS(op)                                                \
                                                                               \
  template <typename LHtype, typename RHtype,                                  \
            TYPE_CONVERSION_CONSTRAINT(LHtype, RHtype)>                        \
  sum_op<matrix_handler> operator op(                                   \
      const sum_op<LHtype> &other,                                       \
      const product_op<RHtype> &self) {                                  \
    return sum_op<matrix_handler>(other) op self;                       \
  }                                                                            \
                                                                               \
  template <typename LHtype, typename RHtype,                                  \
            TYPE_CONVERSION_CONSTRAINT(LHtype, RHtype)>                        \
  sum_op<matrix_handler> operator op(                                   \
      const product_op<LHtype> &other,                                   \
      const sum_op<RHtype> &self) {                                      \
    return product_op<matrix_handler>(other) op self;                   \
  }                                                                            \
                                                                               \
  template <typename LHtype, typename RHtype,                                  \
            TYPE_CONVERSION_CONSTRAINT(LHtype, RHtype)>                        \
  sum_op<matrix_handler> operator op(                                   \
      const sum_op<LHtype> &other, const sum_op<RHtype> &self) {   \
    return sum_op<matrix_handler>(other) op self;                       \
  }

SUM_CONVERSIONS_OPS(*);
SUM_CONVERSIONS_OPS(+);
SUM_CONVERSIONS_OPS(-);

#define INSTANTIATE_SUM_CONVERSION_OPS(op)                                     \
                                                                               \
  template sum_op<matrix_handler> operator op(                          \
      const sum_op<spin_handler> &other,                                \
      const product_op<matrix_handler> &self);                          \
  template sum_op<matrix_handler> operator op(                          \
      const sum_op<boson_handler> &other,                               \
      const product_op<matrix_handler> &self);                          \
  template sum_op<matrix_handler> operator op(                          \
      const sum_op<fermion_handler> &other,                             \
      const product_op<matrix_handler> &self);                          \
  template sum_op<matrix_handler> operator op(                          \
      const sum_op<spin_handler> &other,                                \
      const product_op<boson_handler> &self);                           \
  template sum_op<matrix_handler> operator op(                          \
      const sum_op<boson_handler> &other,                               \
      const product_op<spin_handler> &self);                            \
  template sum_op<matrix_handler> operator op(                          \
      const sum_op<spin_handler> &other,                                \
      const product_op<fermion_handler> &self);                         \
  template sum_op<matrix_handler> operator op(                          \
      const sum_op<fermion_handler> &other,                             \
      const product_op<spin_handler> &self);                            \
  template sum_op<matrix_handler> operator op(                          \
      const sum_op<boson_handler> &other,                               \
      const product_op<fermion_handler> &self);                         \
  template sum_op<matrix_handler> operator op(                          \
      const sum_op<fermion_handler> &other,                             \
      const product_op<boson_handler> &self);                           \
                                                                               \
  template sum_op<matrix_handler> operator op(                          \
      const product_op<spin_handler> &other,                            \
      const sum_op<matrix_handler> &self);                              \
  template sum_op<matrix_handler> operator op(                          \
      const product_op<boson_handler> &other,                           \
      const sum_op<matrix_handler> &self);                              \
  template sum_op<matrix_handler> operator op(                          \
      const product_op<fermion_handler> &other,                         \
      const sum_op<matrix_handler> &self);                              \
  template sum_op<matrix_handler> operator op(                          \
      const product_op<spin_handler> &other,                            \
      const sum_op<boson_handler> &self);                               \
  template sum_op<matrix_handler> operator op(                          \
      const product_op<boson_handler> &other,                           \
      const sum_op<spin_handler> &self);                                \
  template sum_op<matrix_handler> operator op(                          \
      const product_op<spin_handler> &other,                            \
      const sum_op<fermion_handler> &self);                             \
  template sum_op<matrix_handler> operator op(                          \
      const product_op<fermion_handler> &other,                         \
      const sum_op<spin_handler> &self);                                \
  template sum_op<matrix_handler> operator op(                          \
      const product_op<boson_handler> &other,                           \
      const sum_op<fermion_handler> &self);                             \
  template sum_op<matrix_handler> operator op(                          \
      const product_op<fermion_handler> &other,                         \
      const sum_op<boson_handler> &self);                               \
                                                                               \
  template sum_op<matrix_handler> operator op(                          \
      const sum_op<spin_handler> &other,                                \
      const sum_op<matrix_handler> &self);                              \
  template sum_op<matrix_handler> operator op(                          \
      const sum_op<boson_handler> &other,                               \
      const sum_op<matrix_handler> &self);                              \
  template sum_op<matrix_handler> operator op(                          \
      const sum_op<fermion_handler> &other,                             \
      const sum_op<matrix_handler> &self);                              \
  template sum_op<matrix_handler> operator op(                          \
      const sum_op<spin_handler> &other,                                \
      const sum_op<boson_handler> &self);                               \
  template sum_op<matrix_handler> operator op(                          \
      const sum_op<boson_handler> &other,                               \
      const sum_op<spin_handler> &self);                                \
  template sum_op<matrix_handler> operator op(                          \
      const sum_op<spin_handler> &other,                                \
      const sum_op<fermion_handler> &self);                             \
  template sum_op<matrix_handler> operator op(                          \
      const sum_op<fermion_handler> &other,                             \
      const sum_op<spin_handler> &self);                                \
  template sum_op<matrix_handler> operator op(                          \
      const sum_op<boson_handler> &other,                               \
      const sum_op<fermion_handler> &self);                             \
  template sum_op<matrix_handler> operator op(                          \
      const sum_op<fermion_handler> &other,                             \
      const sum_op<boson_handler> &self);

INSTANTIATE_SUM_CONVERSION_OPS(*);
INSTANTIATE_SUM_CONVERSION_OPS(+);
INSTANTIATE_SUM_CONVERSION_OPS(-);

// common operators

template <typename HandlerTy>
sum_op<HandlerTy> sum_op<HandlerTy>::empty() {
  return sum_op<HandlerTy>();
}

template <typename HandlerTy>
product_op<HandlerTy> sum_op<HandlerTy>::identity() {
  return product_op<HandlerTy>(1.0);
}

template <typename HandlerTy>
product_op<HandlerTy> sum_op<HandlerTy>::identity(int target) {
  static_assert(
      std::is_constructible_v<HandlerTy, int>,
      "operator handlers must have a constructor that take a single degree of "
      "freedom and returns the identity operator on that degree.");
  return product_op<HandlerTy>(1.0, HandlerTy(target));
}

#if !defined(__clang__)
template sum_op<matrix_handler> sum_op<matrix_handler>::empty();
template sum_op<spin_handler> sum_op<spin_handler>::empty();
template sum_op<boson_handler> sum_op<boson_handler>::empty();
template sum_op<fermion_handler> sum_op<fermion_handler>::empty();
template product_op<matrix_handler> sum_op<matrix_handler>::identity();
template product_op<spin_handler> sum_op<spin_handler>::identity();
template product_op<boson_handler> sum_op<boson_handler>::identity();
template product_op<fermion_handler> sum_op<fermion_handler>::identity();
template product_op<matrix_handler>
sum_op<matrix_handler>::identity(int target);
template product_op<spin_handler> sum_op<spin_handler>::identity(int target);
template product_op<boson_handler>
sum_op<boson_handler>::identity(int target);
template product_op<fermion_handler>
sum_op<fermion_handler>::identity(int target);
#endif

// handler specific operators

#define HANDLER_SPECIFIC_TEMPLATE_DEFINITION(ConcreteTy)                                  \
  template <typename HandlerTy>                                                           \
  template <typename T, std::enable_if_t<                                                 \
                                      std::is_same<T, ConcreteTy>::value &&       \
                                      std::is_same<HandlerTy, T>::value, bool>>

HANDLER_SPECIFIC_TEMPLATE_DEFINITION(matrix_handler)
product_op<T> sum_op<HandlerTy>::number(int target) {
  return matrix_handler::number(target);
<<<<<<< HEAD
}

HANDLER_SPECIFIC_TEMPLATE_DEFINITION(matrix_handler)
product_op<T> sum_op<HandlerTy>::parity(int target) {
  return matrix_handler::parity(target);
}

HANDLER_SPECIFIC_TEMPLATE_DEFINITION(matrix_handler)
product_op<T> sum_op<HandlerTy>::position(int target) {
  return matrix_handler::position(target);
}

HANDLER_SPECIFIC_TEMPLATE_DEFINITION(matrix_handler)
product_op<T> sum_op<HandlerTy>::momentum(int target) {
  return matrix_handler::momentum(target);
}

HANDLER_SPECIFIC_TEMPLATE_DEFINITION(matrix_handler)
product_op<T> sum_op<HandlerTy>::squeeze(int target) {
  return matrix_handler::squeeze(target);
}

HANDLER_SPECIFIC_TEMPLATE_DEFINITION(matrix_handler)
product_op<T> sum_op<HandlerTy>::displace(int target) {
  return matrix_handler::displace(target);
}


HANDLER_SPECIFIC_TEMPLATE_DEFINITION(spin_handler)
product_op<T> sum_op<HandlerTy>::i(int target) {
  return spin_handler::i(target);
}

HANDLER_SPECIFIC_TEMPLATE_DEFINITION(spin_handler)
product_op<T> sum_op<HandlerTy>::x(int target) {
  return spin_handler::x(target);
}

HANDLER_SPECIFIC_TEMPLATE_DEFINITION(spin_handler)
product_op<T> sum_op<HandlerTy>::y(int target) {
  return spin_handler::y(target);
}

HANDLER_SPECIFIC_TEMPLATE_DEFINITION(spin_handler)
product_op<T> sum_op<HandlerTy>::z(int target) {
  return spin_handler::z(target);
}

HANDLER_SPECIFIC_TEMPLATE_DEFINITION(spin_handler)
sum_op<T> sum_op<HandlerTy>::plus(int target) {
  return spin_handler::plus(target);
}

HANDLER_SPECIFIC_TEMPLATE_DEFINITION(spin_handler)
sum_op<T> sum_op<HandlerTy>::minus(int target) {
  return spin_handler::minus(target);
}

HANDLER_SPECIFIC_TEMPLATE_DEFINITION(boson_handler)
product_op<T> sum_op<HandlerTy>::create(int target) {
  return boson_handler::create(target);
}

HANDLER_SPECIFIC_TEMPLATE_DEFINITION(boson_handler)
product_op<T> sum_op<HandlerTy>::annihilate(int target) {
  return boson_handler::annihilate(target);
}

HANDLER_SPECIFIC_TEMPLATE_DEFINITION(boson_handler)
product_op<T> sum_op<HandlerTy>::number(int target) {
  return boson_handler::number(target);
}

HANDLER_SPECIFIC_TEMPLATE_DEFINITION(boson_handler)
sum_op<T> sum_op<HandlerTy>::position(int target) {
  return boson_handler::position(target);
}

HANDLER_SPECIFIC_TEMPLATE_DEFINITION(boson_handler)
sum_op<T> sum_op<HandlerTy>::momentum(int target) {
  return boson_handler::momentum(target);
}


HANDLER_SPECIFIC_TEMPLATE_DEFINITION(fermion_handler)
product_op<T> sum_op<HandlerTy>::create(int target) {
  return fermion_handler::create(target);
}

HANDLER_SPECIFIC_TEMPLATE_DEFINITION(fermion_handler)
product_op<T> sum_op<HandlerTy>::annihilate(int target) {
  return fermion_handler::annihilate(target);
}

HANDLER_SPECIFIC_TEMPLATE_DEFINITION(fermion_handler)
product_op<T> sum_op<HandlerTy>::number(int target) {
  return fermion_handler::number(target);
}

#if !defined(__clang__)
template product_op<matrix_handler> sum_op<matrix_handler>::number(int target);
template product_op<matrix_handler> sum_op<matrix_handler>::parity(int target);
template product_op<matrix_handler> sum_op<matrix_handler>::position(int target);
template product_op<matrix_handler> sum_op<matrix_handler>::momentum(int target);
template product_op<matrix_handler> sum_op<matrix_handler>::squeeze(int target);
template product_op<matrix_handler> sum_op<matrix_handler>::displace(int target);

template product_op<spin_handler> sum_op<spin_handler>::i(int target);
template product_op<spin_handler> sum_op<spin_handler>::x(int target);
template product_op<spin_handler> sum_op<spin_handler>::y(int target);
template product_op<spin_handler> sum_op<spin_handler>::z(int target);
template sum_op<spin_handler> sum_op<spin_handler>::plus(int target);
template sum_op<spin_handler> sum_op<spin_handler>::minus(int target);

template product_op<boson_handler> sum_op<boson_handler>::create(int target);
template product_op<boson_handler> sum_op<boson_handler>::annihilate(int target);
template product_op<boson_handler> sum_op<boson_handler>::number(int target);
template sum_op<boson_handler> sum_op<boson_handler>::position(int target);
template sum_op<boson_handler> sum_op<boson_handler>::momentum(int target);

template product_op<fermion_handler> sum_op<fermion_handler>::create(int target);
template product_op<fermion_handler> sum_op<fermion_handler>::annihilate(int target);
template product_op<fermion_handler> sum_op<fermion_handler>::number(int target);
#endif

// general utility functions

template <typename HandlerTy>
void sum_op<HandlerTy>::dump() const {
  auto str = to_string();
  std::cout << str;
}

template <typename HandlerTy>
std::vector<sum_op<HandlerTy>> sum_op<HandlerTy>::distribute_terms(std::size_t numChunks) const {
  // Calculate how many terms we can equally divide amongst the chunks
  auto nTermsPerChunk = num_terms() / numChunks;
  auto leftover = num_terms() % numChunks;

  // Slice the given spin_op into subsets for each chunk
  std::vector<sum_op<HandlerTy>> chunks;
  for (auto it = this->term_map.cbegin(); it != this->term_map.cend();) { // order does not matter here
    sum_op<HandlerTy> chunk;
    // Evenly distribute any leftovers across the early chunks
    for (auto count = nTermsPerChunk + (chunks.size() < leftover ? 1 : 0); count > 0; --count, ++it)
      chunk += product_op<HandlerTy>(this->coefficients[it->second], this->terms[it->second]);
    chunks.push_back(chunk);
  }
  // Not sure if we need this - we might need this when parallelizing a spin_op 
  // over QPUs when the system has more processors than we have terms.
  while (chunks.size() < numChunks)
    chunks.push_back(sum_op<HandlerTy>());
  return std::move(chunks);
}

#define INSTANTIATE_SUM_UTILITY_FUNCTIONS(HandlerTy)                                      \
  template std::vector<sum_op<HandlerTy>>                                                 \
  sum_op<HandlerTy>::distribute_terms(std::size_t numChunks) const;                       \
  template void sum_op<HandlerTy>::dump() const;

#if !defined(__clang__)
INSTANTIATE_SUM_UTILITY_FUNCTIONS(matrix_handler);
INSTANTIATE_SUM_UTILITY_FUNCTIONS(spin_handler);
INSTANTIATE_SUM_UTILITY_FUNCTIONS(boson_handler);
INSTANTIATE_SUM_UTILITY_FUNCTIONS(fermion_handler);
#endif

// handler specific utility functions

#define HANDLER_SPECIFIC_TEMPLATE_DEFINITION(ConcreteTy)                                  \
  template <typename HandlerTy>                                                           \
  template <typename T, std::enable_if_t<                                                 \
                                      std::is_same<T, ConcreteTy>::value &&               \
                                      std::is_same<HandlerTy, T>::value, bool>>

HANDLER_SPECIFIC_TEMPLATE_DEFINITION(spin_handler)
std::size_t sum_op<HandlerTy>::num_qubits() const {
  return this->degrees(false).size();
}

HANDLER_SPECIFIC_TEMPLATE_DEFINITION(spin_handler)
sum_op<HandlerTy>::sum_op(const std::vector<double> &input_vec) {
  auto it = input_vec.cbegin();
  auto next_int = [&it, &input_vec]() {
    if (it == input_vec.end())
      throw std::runtime_error("incorrect data format - missing entry");
    double intPart;
    if (std::modf(*it, &intPart) != 0.0)
      throw std::runtime_error(
        "Invalid pauli data element, must be integer value.");
    return (int)*it++;
  };
  auto next_double = [&it, &input_vec]() {
    if (it == input_vec.end())
      throw std::runtime_error("incorrect data format - missing entry");
    return *it++;
  };

  auto n_terms = next_int();
  for (std::size_t tidx = 0; tidx < n_terms; ++tidx) {
    auto el_real = next_double();
    auto el_imag = next_double();
    auto prod = product_op<HandlerTy>(std::complex<double>{el_real, el_imag});
    auto nr_ops = next_int();
    for (std::size_t oidx = 0; oidx < nr_ops; ++oidx) {
      auto target = next_int();
      auto val = next_int();
      if (val == 1) // Z
        prod *= sum_op<HandlerTy>::z(target);
      else if (val == 2) // X
        prod *= sum_op<HandlerTy>::x(target);
      else if (val == 3) // Y
        prod *= sum_op<HandlerTy>::y(target);
      else {
        assert (val == 0);
        prod *= sum_op<HandlerTy>::i(target);
      }
    }
    *this += std::move(prod);
  }
  if (it != input_vec.end())
    throw std::runtime_error("incorrect data format  - excess entry");
}

HANDLER_SPECIFIC_TEMPLATE_DEFINITION(spin_handler)
product_op<HandlerTy> sum_op<HandlerTy>::from_word(const std::string &word) {
  auto prod = sum_op<HandlerTy>::identity();
  for (std::size_t i = 0; i < word.length(); i++) {
    auto letter = word[i];
    if (letter == 'Y')
      prod *= sum_op<HandlerTy>::y(i);
    else if (letter == 'X')
      prod *= sum_op<HandlerTy>::x(i);
    else if (letter == 'Z')
      prod *= sum_op<HandlerTy>::z(i);
    else if (letter == 'I')
      prod *= sum_op<HandlerTy>::i(i);
    else
      throw std::runtime_error(
        "Invalid Pauli for spin_op::from_word, must be X, Y, Z, or I.");
  }
  return prod;
}

HANDLER_SPECIFIC_TEMPLATE_DEFINITION(spin_handler)
sum_op<HandlerTy> sum_op<HandlerTy>::random(std::size_t nQubits, std::size_t nTerms, unsigned int seed) {
  if (nQubits <= 30) {
    // For the given algorithm below that sets bool=true for 1/2 of the the
    // termData, the maximum number of unique terms is n choose k, where n =
    // 2*nQubits, and k=nQubits. For up to 30 qubits, we can calculate n choose
    // k without overflows (i.e. 60 choose 30 = 118264581564861424) to validate
    // that nTerms is reasonable. For anything larger, the user can't set nTerms
    // large enough to run into actual problems because they would encounter
    // memory limitations long before anything else.
    // Note: use the multiplicative formula to evaluate n-choose-k. The
    // arrangement of multiplications and divisions do not truncate any division
    // remainders.
    std::size_t maxTerms = 1;
    for (std::size_t i = 1; i <= nQubits; i++) {
      maxTerms *= 2 * nQubits + 1 - i;
      maxTerms /= i;
    }
    if (nTerms > maxTerms)
      throw std::runtime_error(
          "Unable to produce " + std::to_string(nTerms) + " unique random terms for " + std::to_string(nQubits) + " qubits");
  }

  auto get_spin_op = [](int target, int kind) {
    if (kind == 1) return sum_op<HandlerTy>::z(target);
    if (kind == 2) return sum_op<HandlerTy>::x(target);
    if (kind == 3) return sum_op<HandlerTy>::y(target);
    return sum_op<HandlerTy>::i(target);
  };

  std::mt19937 gen(seed);
  auto sum = spin_op::empty();
  // make sure the number of terms matches the requested number...
  while(sum.terms.size() < nTerms) {
    std::vector<bool> termData(2 * nQubits);
    std::fill_n(termData.begin(), nQubits, true);
    std::shuffle(termData.begin(), termData.end(), gen);
    // ... but allow for duplicates (will be a single term with coefficient != 1)
    auto prod = sum_op<HandlerTy>::identity();
    for (int qubit_idx = 0; qubit_idx < nQubits; ++qubit_idx) {
      auto kind = (termData[qubit_idx << 1] << 1) | termData[(qubit_idx << 1) + 1];
      // keep identities so that we act on the requested number of qubits
      prod *= get_spin_op(qubit_idx, kind);
    }
    sum += std::move(prod);
  }
  return std::move(sum);
}

=======
}

HANDLER_SPECIFIC_TEMPLATE_DEFINITION(matrix_handler)
product_op<T> sum_op<HandlerTy>::parity(int target) {
  return matrix_handler::parity(target);
}

HANDLER_SPECIFIC_TEMPLATE_DEFINITION(matrix_handler)
product_op<T> sum_op<HandlerTy>::position(int target) {
  return matrix_handler::position(target);
}

HANDLER_SPECIFIC_TEMPLATE_DEFINITION(matrix_handler)
product_op<T> sum_op<HandlerTy>::momentum(int target) {
  return matrix_handler::momentum(target);
}

HANDLER_SPECIFIC_TEMPLATE_DEFINITION(matrix_handler)
product_op<T> sum_op<HandlerTy>::squeeze(int target) {
  return matrix_handler::squeeze(target);
}

HANDLER_SPECIFIC_TEMPLATE_DEFINITION(matrix_handler)
product_op<T> sum_op<HandlerTy>::displace(int target) {
  return matrix_handler::displace(target);
}


HANDLER_SPECIFIC_TEMPLATE_DEFINITION(spin_handler)
product_op<T> sum_op<HandlerTy>::i(int target) {
  return spin_handler::i(target);
}

HANDLER_SPECIFIC_TEMPLATE_DEFINITION(spin_handler)
product_op<T> sum_op<HandlerTy>::x(int target) {
  return spin_handler::x(target);
}

HANDLER_SPECIFIC_TEMPLATE_DEFINITION(spin_handler)
product_op<T> sum_op<HandlerTy>::y(int target) {
  return spin_handler::y(target);
}

HANDLER_SPECIFIC_TEMPLATE_DEFINITION(spin_handler)
product_op<T> sum_op<HandlerTy>::z(int target) {
  return spin_handler::z(target);
}

HANDLER_SPECIFIC_TEMPLATE_DEFINITION(spin_handler)
sum_op<T> sum_op<HandlerTy>::plus(int target) {
  return spin_handler::plus(target);
}

HANDLER_SPECIFIC_TEMPLATE_DEFINITION(spin_handler)
sum_op<T> sum_op<HandlerTy>::minus(int target) {
  return spin_handler::minus(target);
}

HANDLER_SPECIFIC_TEMPLATE_DEFINITION(boson_handler)
product_op<T> sum_op<HandlerTy>::create(int target) {
  return boson_handler::create(target);
}

HANDLER_SPECIFIC_TEMPLATE_DEFINITION(boson_handler)
product_op<T> sum_op<HandlerTy>::annihilate(int target) {
  return boson_handler::annihilate(target);
}

HANDLER_SPECIFIC_TEMPLATE_DEFINITION(boson_handler)
product_op<T> sum_op<HandlerTy>::number(int target) {
  return boson_handler::number(target);
}

HANDLER_SPECIFIC_TEMPLATE_DEFINITION(boson_handler)
sum_op<T> sum_op<HandlerTy>::position(int target) {
  return boson_handler::position(target);
}

HANDLER_SPECIFIC_TEMPLATE_DEFINITION(boson_handler)
sum_op<T> sum_op<HandlerTy>::momentum(int target) {
  return boson_handler::momentum(target);
}


HANDLER_SPECIFIC_TEMPLATE_DEFINITION(fermion_handler)
product_op<T> sum_op<HandlerTy>::create(int target) {
  return fermion_handler::create(target);
}

HANDLER_SPECIFIC_TEMPLATE_DEFINITION(fermion_handler)
product_op<T> sum_op<HandlerTy>::annihilate(int target) {
  return fermion_handler::annihilate(target);
}

HANDLER_SPECIFIC_TEMPLATE_DEFINITION(fermion_handler)
product_op<T> sum_op<HandlerTy>::number(int target) {
  return fermion_handler::number(target);
}

#if !defined(__clang__)
template product_op<matrix_handler> sum_op<matrix_handler>::number(int target);
template product_op<matrix_handler> sum_op<matrix_handler>::parity(int target);
template product_op<matrix_handler> sum_op<matrix_handler>::position(int target);
template product_op<matrix_handler> sum_op<matrix_handler>::momentum(int target);
template product_op<matrix_handler> sum_op<matrix_handler>::squeeze(int target);
template product_op<matrix_handler> sum_op<matrix_handler>::displace(int target);

template product_op<spin_handler> sum_op<spin_handler>::i(int target);
template product_op<spin_handler> sum_op<spin_handler>::x(int target);
template product_op<spin_handler> sum_op<spin_handler>::y(int target);
template product_op<spin_handler> sum_op<spin_handler>::z(int target);
template sum_op<spin_handler> sum_op<spin_handler>::plus(int target);
template sum_op<spin_handler> sum_op<spin_handler>::minus(int target);

template product_op<boson_handler> sum_op<boson_handler>::create(int target);
template product_op<boson_handler> sum_op<boson_handler>::annihilate(int target);
template product_op<boson_handler> sum_op<boson_handler>::number(int target);
template sum_op<boson_handler> sum_op<boson_handler>::position(int target);
template sum_op<boson_handler> sum_op<boson_handler>::momentum(int target);

template product_op<fermion_handler> sum_op<fermion_handler>::create(int target);
template product_op<fermion_handler> sum_op<fermion_handler>::annihilate(int target);
template product_op<fermion_handler> sum_op<fermion_handler>::number(int target);
#endif

// general utility functions

template <typename HandlerTy>
void sum_op<HandlerTy>::dump() const {
  auto str = to_string();
  std::cout << str;
}

template <typename HandlerTy>
std::vector<sum_op<HandlerTy>> sum_op<HandlerTy>::distribute_terms(std::size_t numChunks) const {
  // Calculate how many terms we can equally divide amongst the chunks
  auto nTermsPerChunk = num_terms() / numChunks;
  auto leftover = num_terms() % numChunks;

  // Slice the given spin_op into subsets for each chunk
  std::vector<sum_op<HandlerTy>> chunks;
  for (auto it = this->term_map.cbegin(); it != this->term_map.cend();) { // order does not matter here
    sum_op<HandlerTy> chunk;
    // Evenly distribute any leftovers across the early chunks
    for (auto count = nTermsPerChunk + (chunks.size() < leftover ? 1 : 0); count > 0; --count, ++it)
      chunk += product_op<HandlerTy>(this->coefficients[it->second], this->terms[it->second]);
    chunks.push_back(chunk);
  }
  // Not sure if we need this - we might need this when parallelizing a spin_op 
  // over QPUs when the system has more processors than we have terms.
  while (chunks.size() < numChunks)
    chunks.push_back(sum_op<HandlerTy>());
  return std::move(chunks);
}

#define INSTANTIATE_SUM_UTILITY_FUNCTIONS(HandlerTy)                                      \
  template std::vector<sum_op<HandlerTy>>                                                 \
  sum_op<HandlerTy>::distribute_terms(std::size_t numChunks) const;                       \
  template void sum_op<HandlerTy>::dump() const;

#if !defined(__clang__)
INSTANTIATE_SUM_UTILITY_FUNCTIONS(matrix_handler);
INSTANTIATE_SUM_UTILITY_FUNCTIONS(spin_handler);
INSTANTIATE_SUM_UTILITY_FUNCTIONS(boson_handler);
INSTANTIATE_SUM_UTILITY_FUNCTIONS(fermion_handler);
#endif

// handler specific utility functions

#define HANDLER_SPECIFIC_TEMPLATE_DEFINITION(ConcreteTy)                                  \
  template <typename HandlerTy>                                                           \
  template <typename T, std::enable_if_t<                                                 \
                                      std::is_same<T, ConcreteTy>::value &&               \
                                      std::is_same<HandlerTy, T>::value, bool>>

HANDLER_SPECIFIC_TEMPLATE_DEFINITION(spin_handler)
std::size_t sum_op<HandlerTy>::num_qubits() const {
  return this->degrees(false).size();
}

HANDLER_SPECIFIC_TEMPLATE_DEFINITION(spin_handler)
sum_op<HandlerTy>::sum_op(const std::vector<double> &input_vec) {
  auto it = input_vec.cbegin();
  auto next_int = [&it, &input_vec]() {
    if (it == input_vec.end())
      throw std::runtime_error("incorrect data format - missing entry");
    double intPart;
    if (std::modf(*it, &intPart) != 0.0)
      throw std::runtime_error(
        "Invalid pauli data element, must be integer value.");
    return (int)*it++;
  };
  auto next_double = [&it, &input_vec]() {
    if (it == input_vec.end())
      throw std::runtime_error("incorrect data format - missing entry");
    return *it++;
  };

  auto n_terms = next_int();
  for (std::size_t tidx = 0; tidx < n_terms; ++tidx) {
    auto el_real = next_double();
    auto el_imag = next_double();
    auto prod = product_op<HandlerTy>(std::complex<double>{el_real, el_imag});
    auto nr_ops = next_int();
    for (std::size_t oidx = 0; oidx < nr_ops; ++oidx) {
      auto target = next_int();
      auto val = next_int();
      if (val == 1) // Z
        prod *= sum_op<HandlerTy>::z(target);
      else if (val == 2) // X
        prod *= sum_op<HandlerTy>::x(target);
      else if (val == 3) // Y
        prod *= sum_op<HandlerTy>::y(target);
      else {
        assert (val == 0);
        prod *= sum_op<HandlerTy>::i(target);
      }
    }
    *this += std::move(prod);
  }
  if (it != input_vec.end())
    throw std::runtime_error("incorrect data format  - excess entry");
}

HANDLER_SPECIFIC_TEMPLATE_DEFINITION(spin_handler)
product_op<HandlerTy> sum_op<HandlerTy>::from_word(const std::string &word) {
  auto prod = sum_op<HandlerTy>::identity();
  for (std::size_t i = 0; i < word.length(); i++) {
    auto letter = word[i];
    if (letter == 'Y')
      prod *= sum_op<HandlerTy>::y(i);
    else if (letter == 'X')
      prod *= sum_op<HandlerTy>::x(i);
    else if (letter == 'Z')
      prod *= sum_op<HandlerTy>::z(i);
    else if (letter == 'I')
      prod *= sum_op<HandlerTy>::i(i);
    else
      throw std::runtime_error(
        "Invalid Pauli for spin_op::from_word, must be X, Y, Z, or I.");
  }
  return prod;
}

HANDLER_SPECIFIC_TEMPLATE_DEFINITION(spin_handler)
sum_op<HandlerTy> sum_op<HandlerTy>::random(std::size_t nQubits, std::size_t nTerms, unsigned int seed) {
  if (nQubits <= 30) {
    // For the given algorithm below that sets bool=true for 1/2 of the the
    // termData, the maximum number of unique terms is n choose k, where n =
    // 2*nQubits, and k=nQubits. For up to 30 qubits, we can calculate n choose
    // k without overflows (i.e. 60 choose 30 = 118264581564861424) to validate
    // that nTerms is reasonable. For anything larger, the user can't set nTerms
    // large enough to run into actual problems because they would encounter
    // memory limitations long before anything else.
    // Note: use the multiplicative formula to evaluate n-choose-k. The
    // arrangement of multiplications and divisions do not truncate any division
    // remainders.
    std::size_t maxTerms = 1;
    for (std::size_t i = 1; i <= nQubits; i++) {
      maxTerms *= 2 * nQubits + 1 - i;
      maxTerms /= i;
    }
    if (nTerms > maxTerms)
      throw std::runtime_error(
          "Unable to produce " + std::to_string(nTerms) + " unique random terms for " + std::to_string(nQubits) + " qubits");
  }

  auto get_spin_op = [](int target, int kind) {
    if (kind == 1) return sum_op<HandlerTy>::z(target);
    if (kind == 2) return sum_op<HandlerTy>::x(target);
    if (kind == 3) return sum_op<HandlerTy>::y(target);
    return sum_op<HandlerTy>::i(target);
  };

  std::mt19937 gen(seed);
  auto sum = sum_op<HandlerTy>::empty();
  // make sure the number of terms matches the requested number...
  while(sum.terms.size() < nTerms) {
    std::vector<bool> termData(2 * nQubits);
    std::fill_n(termData.begin(), nQubits, true);
    std::shuffle(termData.begin(), termData.end(), gen);
    // ... but allow for duplicates (will be a single term with coefficient != 1)
    auto prod = sum_op<HandlerTy>::identity();
    for (int qubit_idx = 0; qubit_idx < nQubits; ++qubit_idx) {
      auto kind = (termData[qubit_idx << 1] << 1) | termData[(qubit_idx << 1) + 1];
      // keep identities so that we act on the requested number of qubits
      prod *= get_spin_op(qubit_idx, kind);
    }
    sum += std::move(prod);
  }
  return std::move(sum);
}

>>>>>>> 14f287a0
#if !defined(__clang__)
template std::size_t sum_op<spin_handler>::num_qubits() const;
template sum_op<spin_handler>::sum_op(const std::vector<double> &input_vec);
template product_op<spin_handler> sum_op<spin_handler>::from_word(const std::string &word);
template sum_op<spin_handler> sum_op<spin_handler>::random(std::size_t nQubits, std::size_t nTerms, unsigned int seed);
#endif

// utility functions for backwards compatibility

#define SPIN_OPS_BACKWARD_COMPATIBILITY_DEFINITION                                        \
  template <typename HandlerTy>                                                           \
  template <typename T, std::enable_if_t<                                                 \
                                      std::is_same<HandlerTy, spin_handler>::value &&    \
                                      std::is_same<HandlerTy, T>::value, bool>>

SPIN_OPS_BACKWARD_COMPATIBILITY_DEFINITION
sum_op<HandlerTy>::sum_op(const std::vector<double> &input_vec, std::size_t nQubits) {
  auto n_terms = (int)input_vec.back();
  if (nQubits != (((input_vec.size() - 1) - 2 * n_terms) / n_terms))
    throw std::runtime_error("Invalid data representation for construction "
                              "spin_op. Number of data elements is incorrect.");

  for (std::size_t i = 0; i < input_vec.size() - 1; i += nQubits + 2) {
    auto el_real = input_vec[i + nQubits];
    auto el_imag = input_vec[i + nQubits + 1];
    auto prod = product_op<HandlerTy>(std::complex<double>{el_real, el_imag});
    for (std::size_t j = 0; j < nQubits; j++) {
      double intPart;
      if (std::modf(input_vec[j + i], &intPart) != 0.0)
        throw std::runtime_error(
            "Invalid pauli data element, must be integer value.");

      int val = (int)input_vec[j + i];
      if (val == 1) // X
        prod *= sum_op<HandlerTy>::x(j);
      else if (val == 2) // Z
        prod *= sum_op<HandlerTy>::z(j);
      else if (val == 3) // Y
        prod *= sum_op<HandlerTy>::y(j);
      else { // I
        assert(val == 0);
        prod *= sum_op<HandlerTy>::i(j);
      }
    }
    *this += std::move(prod);
  }
}

SPIN_OPS_BACKWARD_COMPATIBILITY_DEFINITION
sum_op<HandlerTy>::sum_op(const std::vector<std::vector<bool>> &bsf_terms,
                          const std::vector<std::complex<double>> &coeffs) {
  if (bsf_terms.size() != coeffs.size())
    throw std::invalid_argument("size of the coefficient and bsf_terms must match");
  this->coefficients.reserve(coeffs.size());
  this->terms.reserve(bsf_terms.size());

  for (const auto &term : bsf_terms) {
    auto nr_degrees = term.size() / 2;
    std::vector<HandlerTy> ops;
    ops.reserve(nr_degrees);
    for (std::size_t i = 0; i < nr_degrees; ++i) {
      if (term[i] && term[i + nr_degrees])
        ops.push_back(spin_handler(pauli::Y, i));
      else if (term[i])
        ops.push_back(spin_handler(pauli::X, i));
      else if (term[i + nr_degrees])
        ops.push_back(spin_handler(pauli::Z, i));
    }
    product_op<HandlerTy> prod(coeffs[this->terms.size()], std::move(ops));
    this->term_map.insert(this->term_map.cend(),
                          std::make_pair(prod.get_term_id(), this->terms.size()));
    this->terms.push_back(std::move(prod.operators));
    this->coefficients.push_back(std::move(prod.coefficient));
  }
}

SPIN_OPS_BACKWARD_COMPATIBILITY_DEFINITION
std::vector<double> sum_op<HandlerTy>::getDataRepresentation() const {
  // This function prints a data representing the operator sum 
  std::vector<double> dataVec;
  //dataVec.reserve(n_targets * padded.terms.size() + 2 * padded.terms.size() + 1);
  dataVec.push_back(this->terms.size());
  for(std::size_t i = 0; i < this->terms.size(); ++i) {
    auto coeff = this->coefficients[i].evaluate();
    dataVec.push_back(coeff.real());
    dataVec.push_back(coeff.imag());
    dataVec.push_back(this->terms[i].size());
    for(std::size_t j = 0; j < this->terms[i].size(); ++j) {
      auto op = this->terms[i][j];
      dataVec.push_back(op.degrees()[0]);
      auto pauli = op.as_pauli();
      if (pauli == pauli::Z)
        dataVec.push_back(1.);
      else if (pauli == pauli::X)
        dataVec.push_back(2.);
      else if (pauli == pauli::Y)
        dataVec.push_back(3.);
      else
        dataVec.push_back(0.);
    }
  }
  return dataVec;
}

SPIN_OPS_BACKWARD_COMPATIBILITY_DEFINITION
std::pair<std::vector<std::vector<bool>>, std::vector<std::complex<double>>>
sum_op<HandlerTy>::get_raw_data() const {
  std::unordered_map<int, int> dims;
  auto degrees = this->degrees(false); // degrees in canonical order to match the evaluation
  auto evaluated =
    this->evaluate(operator_arithmetics<operator_handler::canonical_evaluation>(
        dims, {})); // fails if we have parameters
  
  std::size_t term_size = 0;
  if (degrees.size() != 0) 
    term_size = operator_handler::canonical_order(0, 1) ? degrees.back() + 1 : degrees[0] + 1;

  std::vector<std::complex<double>> coeffs;
  std::vector<std::vector<bool>> bsf_terms;
  coeffs.reserve(evaluated.terms.size());
  bsf_terms.reserve(evaluated.terms.size());

  // For compatiblity with existing code, the binary symplectic representation
  // needs to be from smallest to largest degree, and it necessarily must include 
  // all consecutive degrees starting from 0 (even if the operator doesn't act on them). 
  for (auto &term : evaluated.terms) {
    auto pauli_str = std::move(term.second);
    std::vector<bool> bsf(term_size << 1, 0);
    for (std::size_t i = 0; i < degrees.size(); ++i) {
      auto op = pauli_str[i];
      if (op == 'X')
        bsf[degrees[i]] = 1;
      else if (op == 'Z')
        bsf[degrees[i] + term_size] = 1;
      else if (op == 'Y') {
        bsf[degrees[i]] = 1;
        bsf[degrees[i] + term_size] = 1;
      }
    }
    bsf_terms.push_back(std::move(bsf));
    coeffs.push_back(std::move(term.first));
  }

  // always little endian order by definition of the bsf
  return std::make_pair(std::move(bsf_terms), std::move(coeffs));
}

SPIN_OPS_BACKWARD_COMPATIBILITY_DEFINITION                                  
std::string sum_op<HandlerTy>::to_string(bool printCoeffs) const {
  // This function prints a string representing the operator sum that 
  // includes the full representation for any degree in [0, max_degree),
  // padding identities if necessary (opposed to pauli_word).
  std::unordered_map<int, int> dims;
  auto degrees = this->degrees(false); // degrees in canonical order to match the evaluation
  auto evaluated = this->evaluate(
            operator_arithmetics<operator_handler::canonical_evaluation>(dims, {}));
  auto le_order = std::less<int>();
  auto get_le_index = [&degrees, &le_order](std::size_t idx) {
    // For compatibility with existing code, the ordering for the term string always
    // needs to be from smallest to largest degree, and it necessarily must include 
    // all consecutive degrees starting from 0 (even if the operator doesn't act on them).
    return (operator_handler::canonical_order(1, 0) == le_order(1, 0))
      ? idx : degrees.size() - 1 - idx;
  };
            
  std::stringstream ss;
  auto first = true;
  for (auto &&term : evaluated.terms) {
    if (first) first = false;
    else ss << std::endl;
    if (printCoeffs) {
      auto coeff = term.first;
      ss << "[" << coeff.real() << (coeff.imag() < 0.0 ? "-" : "+") << std::fabs(coeff.imag()) << "j] ";
    }
    
    if (degrees.size() > 0) {
      auto max_target = operator_handler::canonical_order(0, 1) ? degrees.back() : degrees[0];
      std::string term_str(max_target + 1, 'I');
      for (std::size_t i = 0; i < degrees.size(); ++i)
        term_str[degrees[i]] = term.second[get_le_index(i)];
      ss << term_str;  
    }
  }
  return ss.str();
}

SPIN_OPS_BACKWARD_COMPATIBILITY_DEFINITION
void sum_op<HandlerTy>::for_each_term(std::function<void(sum_op<HandlerTy> &)> &&functor) const {
  for (auto &&prod : *this) {
    sum_op<HandlerTy> as_sum(std::move(prod));
    functor(as_sum);
  }
}

SPIN_OPS_BACKWARD_COMPATIBILITY_DEFINITION
void sum_op<HandlerTy>::for_each_pauli(std::function<void(pauli, std::size_t)> &&functor) const {
  if (this->terms.size() == 0) return;
  if (this->terms.size() != 1) 
    throw std::runtime_error("more than one term in for_each_pauli");
  for (const auto &op : this->terms[0])
    functor(op.as_pauli(), op.degrees()[0]);
}

SPIN_OPS_BACKWARD_COMPATIBILITY_DEFINITION
bool sum_op<HandlerTy>::is_identity() const {
  for(const auto &term : this->terms) {
    for (const auto &op : term) {
      if (op != HandlerTy(op.degrees()[0]))
        return false;
    }
  }
  return true;
}

#if !defined(__clang__)
template sum_op<spin_handler>::sum_op(const std::vector<double> &input_vec, std::size_t nQubits);
template sum_op<spin_handler>::sum_op(const std::vector<std::vector<bool>> &bsf_terms,
                                       const std::vector<std::complex<double>> &coeffs);
template std::vector<double> sum_op<spin_handler>::getDataRepresentation() const;
template std::pair<std::vector<std::vector<bool>>, std::vector<std::complex<double>>> 
sum_op<spin_handler>::get_raw_data() const;
template std::string sum_op<spin_handler>::to_string(bool printCoeffs) const;
template void sum_op<spin_handler>::for_each_term(std::function<void(sum_op<spin_handler> &)> &&functor) const;
template void sum_op<spin_handler>::for_each_pauli(std::function<void(pauli, std::size_t)> &&functor) const;
template bool sum_op<spin_handler>::is_identity() const;
#endif


#if defined(CUDAQ_INSTANTIATE_TEMPLATES)
template class sum_op<matrix_handler>;
template class sum_op<spin_handler>;
template class sum_op<boson_handler>;
template class sum_op<fermion_handler>;
#endif

} // namespace cudaq<|MERGE_RESOLUTION|>--- conflicted
+++ resolved
@@ -302,7 +302,6 @@
 #define INSTANTIATE_SUM_CONSTRUCTORS(HandlerTy)                                \
                                                                                \
   template sum_op<HandlerTy>::sum_op();                                        \
-<<<<<<< HEAD
                                                                                \
   template sum_op<HandlerTy>::sum_op(                                          \
       const product_op<HandlerTy> &item2);                                     \
@@ -329,34 +328,6 @@
       sum_op<HandlerTy> &&other, bool sized, int size);                        \
                                                                                \
   template sum_op<HandlerTy>::sum_op(                                          \
-=======
-                                                                               \
-  template sum_op<HandlerTy>::sum_op(                                          \
-      const product_op<HandlerTy> &item2);                                     \
-                                                                               \
-  template sum_op<HandlerTy>::sum_op(                                          \
-      product_op<HandlerTy> &&item2);                                          \
-                                                                               \
-  template sum_op<HandlerTy>::sum_op(                                          \
-      product_op<HandlerTy> &&item1,                                           \
-      product_op<HandlerTy> &&item2);                                          \
-                                                                               \
-  template sum_op<HandlerTy>::sum_op(                                          \
-      product_op<HandlerTy> &&item1,                                           \
-      product_op<HandlerTy> &&item2,                                           \
-      product_op<HandlerTy> &&item3);                                          \
-                                                                               \
-  template sum_op<HandlerTy>::sum_op(                                          \
-      const sum_op<HandlerTy> &other, bool sized, int size);                   \
-                                                                               \
-  template sum_op<HandlerTy>::sum_op(                                          \
-      const sum_op<HandlerTy> &other);                                         \
-                                                                               \
-  template sum_op<HandlerTy>::sum_op(                                          \
-      sum_op<HandlerTy> &&other, bool sized, int size);                        \
-                                                                               \
-  template sum_op<HandlerTy>::sum_op(                                          \
->>>>>>> 14f287a0
       sum_op<HandlerTy> &&other);
 
 // Note:
@@ -365,11 +336,6 @@
 // to be available to those.
 #define INSTANTIATE_SUM_PRIVATE_FRIEND_CONSTRUCTORS(HandlerTy)                 \
                                                                                \
-<<<<<<< HEAD
-  template sum_op<HandlerTy>::sum_op();                                        \
-                                                                               \
-=======
->>>>>>> 14f287a0
   template sum_op<HandlerTy>::sum_op(                                          \
       product_op<HandlerTy> &&item1,                                           \
       product_op<HandlerTy> &&item2);
@@ -1370,7 +1336,6 @@
 HANDLER_SPECIFIC_TEMPLATE_DEFINITION(matrix_handler)
 product_op<T> sum_op<HandlerTy>::number(int target) {
   return matrix_handler::number(target);
-<<<<<<< HEAD
 }
 
 HANDLER_SPECIFIC_TEMPLATE_DEFINITION(matrix_handler)
@@ -1646,300 +1611,6 @@
   };
 
   std::mt19937 gen(seed);
-  auto sum = spin_op::empty();
-  // make sure the number of terms matches the requested number...
-  while(sum.terms.size() < nTerms) {
-    std::vector<bool> termData(2 * nQubits);
-    std::fill_n(termData.begin(), nQubits, true);
-    std::shuffle(termData.begin(), termData.end(), gen);
-    // ... but allow for duplicates (will be a single term with coefficient != 1)
-    auto prod = sum_op<HandlerTy>::identity();
-    for (int qubit_idx = 0; qubit_idx < nQubits; ++qubit_idx) {
-      auto kind = (termData[qubit_idx << 1] << 1) | termData[(qubit_idx << 1) + 1];
-      // keep identities so that we act on the requested number of qubits
-      prod *= get_spin_op(qubit_idx, kind);
-    }
-    sum += std::move(prod);
-  }
-  return std::move(sum);
-}
-
-=======
-}
-
-HANDLER_SPECIFIC_TEMPLATE_DEFINITION(matrix_handler)
-product_op<T> sum_op<HandlerTy>::parity(int target) {
-  return matrix_handler::parity(target);
-}
-
-HANDLER_SPECIFIC_TEMPLATE_DEFINITION(matrix_handler)
-product_op<T> sum_op<HandlerTy>::position(int target) {
-  return matrix_handler::position(target);
-}
-
-HANDLER_SPECIFIC_TEMPLATE_DEFINITION(matrix_handler)
-product_op<T> sum_op<HandlerTy>::momentum(int target) {
-  return matrix_handler::momentum(target);
-}
-
-HANDLER_SPECIFIC_TEMPLATE_DEFINITION(matrix_handler)
-product_op<T> sum_op<HandlerTy>::squeeze(int target) {
-  return matrix_handler::squeeze(target);
-}
-
-HANDLER_SPECIFIC_TEMPLATE_DEFINITION(matrix_handler)
-product_op<T> sum_op<HandlerTy>::displace(int target) {
-  return matrix_handler::displace(target);
-}
-
-
-HANDLER_SPECIFIC_TEMPLATE_DEFINITION(spin_handler)
-product_op<T> sum_op<HandlerTy>::i(int target) {
-  return spin_handler::i(target);
-}
-
-HANDLER_SPECIFIC_TEMPLATE_DEFINITION(spin_handler)
-product_op<T> sum_op<HandlerTy>::x(int target) {
-  return spin_handler::x(target);
-}
-
-HANDLER_SPECIFIC_TEMPLATE_DEFINITION(spin_handler)
-product_op<T> sum_op<HandlerTy>::y(int target) {
-  return spin_handler::y(target);
-}
-
-HANDLER_SPECIFIC_TEMPLATE_DEFINITION(spin_handler)
-product_op<T> sum_op<HandlerTy>::z(int target) {
-  return spin_handler::z(target);
-}
-
-HANDLER_SPECIFIC_TEMPLATE_DEFINITION(spin_handler)
-sum_op<T> sum_op<HandlerTy>::plus(int target) {
-  return spin_handler::plus(target);
-}
-
-HANDLER_SPECIFIC_TEMPLATE_DEFINITION(spin_handler)
-sum_op<T> sum_op<HandlerTy>::minus(int target) {
-  return spin_handler::minus(target);
-}
-
-HANDLER_SPECIFIC_TEMPLATE_DEFINITION(boson_handler)
-product_op<T> sum_op<HandlerTy>::create(int target) {
-  return boson_handler::create(target);
-}
-
-HANDLER_SPECIFIC_TEMPLATE_DEFINITION(boson_handler)
-product_op<T> sum_op<HandlerTy>::annihilate(int target) {
-  return boson_handler::annihilate(target);
-}
-
-HANDLER_SPECIFIC_TEMPLATE_DEFINITION(boson_handler)
-product_op<T> sum_op<HandlerTy>::number(int target) {
-  return boson_handler::number(target);
-}
-
-HANDLER_SPECIFIC_TEMPLATE_DEFINITION(boson_handler)
-sum_op<T> sum_op<HandlerTy>::position(int target) {
-  return boson_handler::position(target);
-}
-
-HANDLER_SPECIFIC_TEMPLATE_DEFINITION(boson_handler)
-sum_op<T> sum_op<HandlerTy>::momentum(int target) {
-  return boson_handler::momentum(target);
-}
-
-
-HANDLER_SPECIFIC_TEMPLATE_DEFINITION(fermion_handler)
-product_op<T> sum_op<HandlerTy>::create(int target) {
-  return fermion_handler::create(target);
-}
-
-HANDLER_SPECIFIC_TEMPLATE_DEFINITION(fermion_handler)
-product_op<T> sum_op<HandlerTy>::annihilate(int target) {
-  return fermion_handler::annihilate(target);
-}
-
-HANDLER_SPECIFIC_TEMPLATE_DEFINITION(fermion_handler)
-product_op<T> sum_op<HandlerTy>::number(int target) {
-  return fermion_handler::number(target);
-}
-
-#if !defined(__clang__)
-template product_op<matrix_handler> sum_op<matrix_handler>::number(int target);
-template product_op<matrix_handler> sum_op<matrix_handler>::parity(int target);
-template product_op<matrix_handler> sum_op<matrix_handler>::position(int target);
-template product_op<matrix_handler> sum_op<matrix_handler>::momentum(int target);
-template product_op<matrix_handler> sum_op<matrix_handler>::squeeze(int target);
-template product_op<matrix_handler> sum_op<matrix_handler>::displace(int target);
-
-template product_op<spin_handler> sum_op<spin_handler>::i(int target);
-template product_op<spin_handler> sum_op<spin_handler>::x(int target);
-template product_op<spin_handler> sum_op<spin_handler>::y(int target);
-template product_op<spin_handler> sum_op<spin_handler>::z(int target);
-template sum_op<spin_handler> sum_op<spin_handler>::plus(int target);
-template sum_op<spin_handler> sum_op<spin_handler>::minus(int target);
-
-template product_op<boson_handler> sum_op<boson_handler>::create(int target);
-template product_op<boson_handler> sum_op<boson_handler>::annihilate(int target);
-template product_op<boson_handler> sum_op<boson_handler>::number(int target);
-template sum_op<boson_handler> sum_op<boson_handler>::position(int target);
-template sum_op<boson_handler> sum_op<boson_handler>::momentum(int target);
-
-template product_op<fermion_handler> sum_op<fermion_handler>::create(int target);
-template product_op<fermion_handler> sum_op<fermion_handler>::annihilate(int target);
-template product_op<fermion_handler> sum_op<fermion_handler>::number(int target);
-#endif
-
-// general utility functions
-
-template <typename HandlerTy>
-void sum_op<HandlerTy>::dump() const {
-  auto str = to_string();
-  std::cout << str;
-}
-
-template <typename HandlerTy>
-std::vector<sum_op<HandlerTy>> sum_op<HandlerTy>::distribute_terms(std::size_t numChunks) const {
-  // Calculate how many terms we can equally divide amongst the chunks
-  auto nTermsPerChunk = num_terms() / numChunks;
-  auto leftover = num_terms() % numChunks;
-
-  // Slice the given spin_op into subsets for each chunk
-  std::vector<sum_op<HandlerTy>> chunks;
-  for (auto it = this->term_map.cbegin(); it != this->term_map.cend();) { // order does not matter here
-    sum_op<HandlerTy> chunk;
-    // Evenly distribute any leftovers across the early chunks
-    for (auto count = nTermsPerChunk + (chunks.size() < leftover ? 1 : 0); count > 0; --count, ++it)
-      chunk += product_op<HandlerTy>(this->coefficients[it->second], this->terms[it->second]);
-    chunks.push_back(chunk);
-  }
-  // Not sure if we need this - we might need this when parallelizing a spin_op 
-  // over QPUs when the system has more processors than we have terms.
-  while (chunks.size() < numChunks)
-    chunks.push_back(sum_op<HandlerTy>());
-  return std::move(chunks);
-}
-
-#define INSTANTIATE_SUM_UTILITY_FUNCTIONS(HandlerTy)                                      \
-  template std::vector<sum_op<HandlerTy>>                                                 \
-  sum_op<HandlerTy>::distribute_terms(std::size_t numChunks) const;                       \
-  template void sum_op<HandlerTy>::dump() const;
-
-#if !defined(__clang__)
-INSTANTIATE_SUM_UTILITY_FUNCTIONS(matrix_handler);
-INSTANTIATE_SUM_UTILITY_FUNCTIONS(spin_handler);
-INSTANTIATE_SUM_UTILITY_FUNCTIONS(boson_handler);
-INSTANTIATE_SUM_UTILITY_FUNCTIONS(fermion_handler);
-#endif
-
-// handler specific utility functions
-
-#define HANDLER_SPECIFIC_TEMPLATE_DEFINITION(ConcreteTy)                                  \
-  template <typename HandlerTy>                                                           \
-  template <typename T, std::enable_if_t<                                                 \
-                                      std::is_same<T, ConcreteTy>::value &&               \
-                                      std::is_same<HandlerTy, T>::value, bool>>
-
-HANDLER_SPECIFIC_TEMPLATE_DEFINITION(spin_handler)
-std::size_t sum_op<HandlerTy>::num_qubits() const {
-  return this->degrees(false).size();
-}
-
-HANDLER_SPECIFIC_TEMPLATE_DEFINITION(spin_handler)
-sum_op<HandlerTy>::sum_op(const std::vector<double> &input_vec) {
-  auto it = input_vec.cbegin();
-  auto next_int = [&it, &input_vec]() {
-    if (it == input_vec.end())
-      throw std::runtime_error("incorrect data format - missing entry");
-    double intPart;
-    if (std::modf(*it, &intPart) != 0.0)
-      throw std::runtime_error(
-        "Invalid pauli data element, must be integer value.");
-    return (int)*it++;
-  };
-  auto next_double = [&it, &input_vec]() {
-    if (it == input_vec.end())
-      throw std::runtime_error("incorrect data format - missing entry");
-    return *it++;
-  };
-
-  auto n_terms = next_int();
-  for (std::size_t tidx = 0; tidx < n_terms; ++tidx) {
-    auto el_real = next_double();
-    auto el_imag = next_double();
-    auto prod = product_op<HandlerTy>(std::complex<double>{el_real, el_imag});
-    auto nr_ops = next_int();
-    for (std::size_t oidx = 0; oidx < nr_ops; ++oidx) {
-      auto target = next_int();
-      auto val = next_int();
-      if (val == 1) // Z
-        prod *= sum_op<HandlerTy>::z(target);
-      else if (val == 2) // X
-        prod *= sum_op<HandlerTy>::x(target);
-      else if (val == 3) // Y
-        prod *= sum_op<HandlerTy>::y(target);
-      else {
-        assert (val == 0);
-        prod *= sum_op<HandlerTy>::i(target);
-      }
-    }
-    *this += std::move(prod);
-  }
-  if (it != input_vec.end())
-    throw std::runtime_error("incorrect data format  - excess entry");
-}
-
-HANDLER_SPECIFIC_TEMPLATE_DEFINITION(spin_handler)
-product_op<HandlerTy> sum_op<HandlerTy>::from_word(const std::string &word) {
-  auto prod = sum_op<HandlerTy>::identity();
-  for (std::size_t i = 0; i < word.length(); i++) {
-    auto letter = word[i];
-    if (letter == 'Y')
-      prod *= sum_op<HandlerTy>::y(i);
-    else if (letter == 'X')
-      prod *= sum_op<HandlerTy>::x(i);
-    else if (letter == 'Z')
-      prod *= sum_op<HandlerTy>::z(i);
-    else if (letter == 'I')
-      prod *= sum_op<HandlerTy>::i(i);
-    else
-      throw std::runtime_error(
-        "Invalid Pauli for spin_op::from_word, must be X, Y, Z, or I.");
-  }
-  return prod;
-}
-
-HANDLER_SPECIFIC_TEMPLATE_DEFINITION(spin_handler)
-sum_op<HandlerTy> sum_op<HandlerTy>::random(std::size_t nQubits, std::size_t nTerms, unsigned int seed) {
-  if (nQubits <= 30) {
-    // For the given algorithm below that sets bool=true for 1/2 of the the
-    // termData, the maximum number of unique terms is n choose k, where n =
-    // 2*nQubits, and k=nQubits. For up to 30 qubits, we can calculate n choose
-    // k without overflows (i.e. 60 choose 30 = 118264581564861424) to validate
-    // that nTerms is reasonable. For anything larger, the user can't set nTerms
-    // large enough to run into actual problems because they would encounter
-    // memory limitations long before anything else.
-    // Note: use the multiplicative formula to evaluate n-choose-k. The
-    // arrangement of multiplications and divisions do not truncate any division
-    // remainders.
-    std::size_t maxTerms = 1;
-    for (std::size_t i = 1; i <= nQubits; i++) {
-      maxTerms *= 2 * nQubits + 1 - i;
-      maxTerms /= i;
-    }
-    if (nTerms > maxTerms)
-      throw std::runtime_error(
-          "Unable to produce " + std::to_string(nTerms) + " unique random terms for " + std::to_string(nQubits) + " qubits");
-  }
-
-  auto get_spin_op = [](int target, int kind) {
-    if (kind == 1) return sum_op<HandlerTy>::z(target);
-    if (kind == 2) return sum_op<HandlerTy>::x(target);
-    if (kind == 3) return sum_op<HandlerTy>::y(target);
-    return sum_op<HandlerTy>::i(target);
-  };
-
-  std::mt19937 gen(seed);
   auto sum = sum_op<HandlerTy>::empty();
   // make sure the number of terms matches the requested number...
   while(sum.terms.size() < nTerms) {
@@ -1958,7 +1629,6 @@
   return std::move(sum);
 }
 
->>>>>>> 14f287a0
 #if !defined(__clang__)
 template std::size_t sum_op<spin_handler>::num_qubits() const;
 template sum_op<spin_handler>::sum_op(const std::vector<double> &input_vec);
