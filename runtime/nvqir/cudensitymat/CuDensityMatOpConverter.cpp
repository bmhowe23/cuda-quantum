--- conflicted
+++ resolved
@@ -121,10 +121,6 @@
 
   if (daggerOps.empty())
     throw std::runtime_error("Empty product operator");
-<<<<<<< HEAD
-  }
-=======
->>>>>>> 50066dd9
   cudaq::product_op<cudaq::matrix_handler> daggerProduct = daggerOps[0];
   for (std::size_t i = 1; i < daggerOps.size(); ++i) {
     daggerProduct *= daggerOps[i];
@@ -248,7 +244,6 @@
     opNames.emplace_back(opNames.back() + "_dagger");
     opNames.emplace_back(cudaq::boson_op::number(0).begin()->to_string(false));
     opNames.emplace_back(opNames.back() + "_dagger");
-<<<<<<< HEAD
     opNames.emplace_back(cudaq::spin_op::i(0).begin()->to_string(false));
     opNames.emplace_back(opNames.back() + "_dagger");
     opNames.emplace_back(cudaq::spin_op::x(0).begin()->to_string(false));
@@ -256,19 +251,6 @@
     opNames.emplace_back(cudaq::spin_op::y(0).begin()->to_string(false));
     opNames.emplace_back(opNames.back() + "_dagger");
     opNames.emplace_back(cudaq::spin_op::z(0).begin()->to_string(false));
-=======
-    opNames.emplace_back(
-        cudaq::sum_op<cudaq::spin_handler>::i(0).begin()->to_string(false));
-    opNames.emplace_back(opNames.back() + "_dagger");
-    opNames.emplace_back(
-        cudaq::sum_op<cudaq::spin_handler>::x(0).begin()->to_string(false));
-    opNames.emplace_back(opNames.back() + "_dagger");
-    opNames.emplace_back(
-        cudaq::sum_op<cudaq::spin_handler>::y(0).begin()->to_string(false));
-    opNames.emplace_back(opNames.back() + "_dagger");
-    opNames.emplace_back(
-        cudaq::sum_op<cudaq::spin_handler>::z(0).begin()->to_string(false));
->>>>>>> 50066dd9
     return opNames;
   }();
 
@@ -379,11 +361,7 @@
     const std::unordered_map<std::string, std::complex<double>> &parameters,
     const sum_op<cudaq::matrix_handler> &op,
     const std::vector<int64_t> &modeExtents) {
-<<<<<<< HEAD
-  if (op.num_terms() == 0) {
-=======
   if (op.num_terms() == 0)
->>>>>>> 50066dd9
     throw std::invalid_argument("Operator sum cannot be empty.");
 
   cudensitymatOperator_t cudmOperator;
