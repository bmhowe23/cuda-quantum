--- conflicted
+++ resolved
@@ -257,11 +257,7 @@
 target_link_libraries(test_spin
   PRIVATE 
   cudaq
-<<<<<<< HEAD
   cudaq-operator
-=======
-  cudaq-spin
->>>>>>> 50066dd9
   gtest_main)
 gtest_discover_tests(test_spin)
 
